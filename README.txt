--- conflicted
+++ resolved
@@ -22,13 +22,8 @@
 Using Mono (for Linux and MacOS)
 ~~~~~~~~~~~~~~~~~~~~~~~~~~~~~~~~
 To build T2, you first need to build the .NET bindings of z3 using mono.
-<<<<<<< HEAD
 For this, get z3 sources from 
    https://bitbucket.org/mmjb/spacer-dotnet
-=======
-For this, get the z3 sources (version 4.3.2 is known to work) from
-  https://github.com/Z3Prover/z3
->>>>>>> 79146441
 
 To install needed .NET libraries, you will need NuGet, which you can
 obtain from http://nuget.org/nuget.exe.
