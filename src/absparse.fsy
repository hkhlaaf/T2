--- conflicted
+++ resolved
@@ -1,246 +1,238 @@
-%{
-// Copyright (c) Microsoft Corporation
-//
-// All rights reserved. 
-//
-// Permission is hereby granted, free of charge, to any person obtaining a copy
-// of this software and associated documentation files (the ""Software""), to 
-// deal in the Software without restriction, including without limitation the
-// rights to use, copy, modify, merge, publish, distribute, sublicense, and/or
-// sell copies of the Software, and to permit persons to whom the Software is
-// furnished to do so, subject to the following conditions:
-//
-// The above copyright notice and this permission notice shall be included 
-// in all copies or substantial portions of the Software.
-//
-// THE SOFTWARE IS PROVIDED *AS IS*, WITHOUT WARRANTY OF ANY KIND, EXPRESS OR
-// IMPLIED, INCLUDING BUT NOT LIMITED TO THE WARRANTIES OF MERCHANTABILITY,
-// FITNESS FOR A PARTICULAR PURPOSE AND NONINFRINGEMENT. IN NO EVENT SHALL
-// THE AUTHORS OR COPYRIGHT HOLDERS BE LIABLE FOR ANY CLAIM, DAMAGES OR OTHER
-// LIABILITY, WHETHER IN AN ACTION OF CONTRACT, TORT OR OTHERWISE, ARISING
-// FROM, OUT OF OR IN CONNECTION WITH THE SOFTWARE OR THE USE OR OTHER
-// DEALINGS IN THE SOFTWARE.
-
-module E = ParseError
-
-///
-/// Location in a T2 file (either numerical or a name)
-///
-type parsedLoc =
-    | NumLoc of int
-    | NameLoc of string
-
-let annotate = ref false
-let incomplete_abstraction = ref false
-
-let normalize_var (v : string) =
-  if v.StartsWith Formula.instrumentation_prefix then
-    Var.var ("_" + v)
-  else
-    Var.var v
-
-%}
-
-%token <string> Id Const String
-%token <bigint> Num
-%token AT
-%token SEMICOLON COLON COMMA
-%token EOF
-%token LPAREN RPAREN
-%token DIV REM STAR PLUS MINUS 
-%token EQ GE GT LE LT NE NOT 
-%token AND_OP OR_OP
-%token ASSUME ASSIGN NONDET SHADOW
-%token TO FROM CUTPOINT START
-%token AF AG AW AX EF EG EU EX
-%token A E
-%token F G X W U
-
-%start program
-%start CTL_formula
-%start CTLStar_formula
-%start State_formula
-%start Path_formula
-%start Fairness_constraint
-
-%type <CTL.CTL_Formula> CTL_formula
-<<<<<<< HEAD
-%type <parsedLoc * parsedLoc * (parsedLoc * Programs.Command list * parsedLoc) list * (Var.var * Var.var) list * bool> program
-%type <(parsedLoc * Programs.Command list * parsedLoc) list> blocks
-%type <parsedLoc * Programs.Command list * parsedLoc> block
-%type <Programs.Command> command
-%type <Programs.Command list> commands
-=======
-%type <CTL.CTLStar_Formula> CTLStar_formula
-%type <CTL.State_Formula> State_formula
-%type <CTL.Path_Formula> Path_formula
-%type <parsedLoc * parsedLoc * (parsedLoc * Programs.command list * parsedLoc) list * (Var.var * Var.var) list * bool> program
-%type <(parsedLoc * Programs.command list * parsedLoc) list> blocks
-%type <parsedLoc * Programs.command list * parsedLoc> block
-%type <Programs.command> command
-%type <Programs.command list> commands
->>>>>>> 3ac41434
-%type <Formula.formula> formula
-%type <Term.term> term
-%type <bigint> num
-%type <Formula.formula * Formula.formula> Fairness_constraint
-%type <parsedLoc> loc
-
-%left   OR_OP
-%left   AND_OP
-%left   PLUS MINUS
-%left   STAR DIV REM
-%left   UMINUS
-
-
-%%
-
-
-program : START COLON loc SEMICOLON CUTPOINT COLON loc SEMICOLON shadows blocks 
-        { ($3,$7,$10,$9,!incomplete_abstraction) }
-       |  START COLON loc SEMICOLON shadows blocks 
-        { ($3,NumLoc -1,$6,$5,!incomplete_abstraction) }
-
-
-blocks
-        : { [] }
-        | block SEMICOLON blocks
-          { $1::$3 }
-
-block : FROM COLON loc SEMICOLON commands TO COLON loc
-        { ($3,$5,$8) }
-
-shadows
-        : { [] }
-        | shadow SEMICOLON shadows
-          { $1::$3 }
-
-shadow : SHADOW LPAREN Id COMMA Id RPAREN 
-        { (normalize_var $3, normalize_var $5) }
-
-commands
-        : { [] }
-        | command SEMICOLON commands
-          { $1::$3 }
-
-loc
-	: Num
-		{ NumLoc(int $1) }
-	| Id
-		{ NameLoc($1) }
-
-command 
-    : AT LPAREN Num COMMA String RPAREN Id ASSIGN term    
-            { if Term.contains_nondet $9 then 
-                  Programs.Assign(Some(int $3,$5),normalize_var ($7),Term.Nondet)
-              else 
-                  Programs.Assign(Some(int $3,$5),normalize_var ($7),$9) 
-            }
-    | AT LPAREN Num COMMA String RPAREN ASSUME LPAREN formula RPAREN        
-            { Programs.Assume(Some(int $3,$5),$9) }
-    | AT LPAREN Num COMMA String RPAREN ASSUME LPAREN term RPAREN              
-            { if Term.contains_nondet $9 then
-                Programs.Assume(Some(int $3,$5),Formula.Not(Formula.Eq(Term.Nondet,Term.constant 0))) 
-              else
-                Programs.Assume(Some(int $3,$5),Formula.Not(Formula.Eq($9,Term.constant 0))) 
-            }
-    | Id ASSIGN term                         
-            { if !annotate then
-                  Programs.Assign(Some(E.getLine(),E.getFilename()),normalize_var ($1),$3) 
-              else 
-                  Programs.Assign(None,normalize_var ($1),$3) 
-            }
-    | ASSUME LPAREN formula RPAREN        
-            { let pos = if !annotate then Some(E.getLine(),E.getFilename()) 
-                        else None
-              in Programs.Assume(pos,$3) 
-            }
-    | ASSUME LPAREN term RPAREN              
-            { let pos = if !annotate then Some(E.getLine(),E.getFilename()) 
-                        else None
-              in Programs.Assume(pos,Formula.Not(Formula.Eq($3,Term.constant 0))) 
-            }
-    ;
-
-
-
-
-term    : Num                   { Term.Const($1) }
-        | MINUS term %prec UMINUS  { Term.Sub(Term.constant 0,$2) }
-        | Id                    { Term.Var(normalize_var  $1) }
-        | LPAREN term RPAREN    { $2 }
-        | term PLUS term        { Term.Add($1,$3) }
-    | term MINUS term       { Term.Sub($1,$3) }
-    | term STAR term        { Term.Mul($1,$3) }
-    | term REM term         { incomplete_abstraction := true; Term.Nondet }
-    | term DIV term         { incomplete_abstraction := true; Term.Nondet }
-    | NONDET LPAREN RPAREN  { Term.Nondet }
-        ;
-
-formula
-    : term LT term { Formula.Lt($1,$3) }
-    | term GT term { Formula.Gt($1,$3) }
-    | term LE term { Formula.Le($1,$3) }
-    | term GE term { Formula.Ge($1,$3) }
-    | term EQ term { Formula.Eq($1,$3) }
-    | term NE term { Formula.Not(Formula.Eq($1,$3)) }
-    | NOT formula {Formula.Not $2}
-    | formula AND_OP formula { Formula.And($1,$3) }
-        | formula OR_OP formula { Formula.Or($1,$3) }
-    | LPAREN formula RPAREN { $2 }
-    ;
-
-ATOM
-	: term LT term { Formula.Lt($1,$3) }
-    | term GT term { Formula.Gt($1,$3) }
-    | term LE term { Formula.Le($1,$3) }
-    | term GE term { Formula.Ge($1,$3) }
-    | term EQ term { Formula.Eq($1,$3) }
-    | term NE term { Formula.Not(Formula.Eq($1,$3)) }
-    ;
-
-State_formula 
-    : ATOM { CTL.State_Formula.Atm $1}
-    | A Path_formula { CTL.State_Formula.A $2}
-    | E Path_formula { CTL.State_Formula.E $2}
-	| CTLStar_formula AND_OP CTLStar_formula { CTL.State_Formula.And($1, $3) }
-    | CTLStar_formula OR_OP CTLStar_formula { CTL.State_Formula.Or($1, $3) }
-	| LPAREN State_formula RPAREN { $2 }
-	;
-
-Path_formula
-    : F LPAREN CTLStar_formula RPAREN { CTL.Path_Formula.F $3}
-	| G LPAREN CTLStar_formula RPAREN { CTL.Path_Formula.G $3}
-	| X LPAREN CTLStar_formula RPAREN { CTL.Path_Formula.X $3}
-    | W LPAREN CTLStar_formula RPAREN COMMA LPAREN CTLStar_formula RPAREN { CTL.Path_Formula.W($3, $7) }
-	| U LPAREN CTLStar_formula RPAREN COMMA LPAREN CTLStar_formula RPAREN { CTL.Path_Formula.U($3, $7) }
-	| LPAREN Path_formula RPAREN { $2 }
-	;
-
-CTLStar_formula
-	: Path_formula {CTL.CTLStar_Formula.Path $1}
-	| State_formula {CTL.CTLStar_Formula.State $1}
-	;
-
-CTL_formula
-	: ATOM { CTL.CTL_Formula.Atom $1}
-	| CTL_formula AND_OP CTL_formula { CTL.CTL_Formula.CTL_And($1, $3) }
-    | CTL_formula OR_OP CTL_formula { CTL.CTL_Formula.CTL_Or($1, $3) }
-	| AF LPAREN  CTL_formula RPAREN { CTL.CTL_Formula.AF $3}
-    | AG LPAREN CTL_formula RPAREN { CTL.CTL_Formula.AG $3}
-	| AW LPAREN CTL_formula RPAREN COMMA LPAREN CTL_formula RPAREN { CTL.CTL_Formula.AW($3, $7) }
-    | AX LPAREN CTL_formula RPAREN { CTL.CTL_Formula.AX $3}
-	| EF LPAREN  CTL_formula RPAREN { CTL.CTL_Formula.EF $3}
-    | EG LPAREN CTL_formula RPAREN { CTL.CTL_Formula.EG $3}
-	| EU LPAREN CTL_formula RPAREN COMMA LPAREN CTL_formula RPAREN { CTL.CTL_Formula.EU($3, $7) }
-    | EX LPAREN CTL_formula RPAREN { CTL.CTL_Formula.EX $3}
-	| LPAREN CTL_formula RPAREN { $2 }
-	;
-
-Fairness_constraint
-	: LPAREN formula COMMA formula RPAREN { ($2, $4) }
-	;
-
-num
-    : Num { $1 }
-        | MINUS Num  { -$2 }
+%{
+// Copyright (c) Microsoft Corporation
+//
+// All rights reserved. 
+//
+// Permission is hereby granted, free of charge, to any person obtaining a copy
+// of this software and associated documentation files (the ""Software""), to 
+// deal in the Software without restriction, including without limitation the
+// rights to use, copy, modify, merge, publish, distribute, sublicense, and/or
+// sell copies of the Software, and to permit persons to whom the Software is
+// furnished to do so, subject to the following conditions:
+//
+// The above copyright notice and this permission notice shall be included 
+// in all copies or substantial portions of the Software.
+//
+// THE SOFTWARE IS PROVIDED *AS IS*, WITHOUT WARRANTY OF ANY KIND, EXPRESS OR
+// IMPLIED, INCLUDING BUT NOT LIMITED TO THE WARRANTIES OF MERCHANTABILITY,
+// FITNESS FOR A PARTICULAR PURPOSE AND NONINFRINGEMENT. IN NO EVENT SHALL
+// THE AUTHORS OR COPYRIGHT HOLDERS BE LIABLE FOR ANY CLAIM, DAMAGES OR OTHER
+// LIABILITY, WHETHER IN AN ACTION OF CONTRACT, TORT OR OTHERWISE, ARISING
+// FROM, OUT OF OR IN CONNECTION WITH THE SOFTWARE OR THE USE OR OTHER
+// DEALINGS IN THE SOFTWARE.
+
+module E = ParseError
+
+///
+/// Location in a T2 file (either numerical or a name)
+///
+type parsedLoc =
+    | NumLoc of int
+    | NameLoc of string
+
+let annotate = ref false
+let incomplete_abstraction = ref false
+
+let normalize_var (v : string) =
+  if v.StartsWith Formula.instrumentation_prefix then
+    Var.var ("_" + v)
+  else
+    Var.var v
+
+%}
+
+%token <string> Id Const String
+%token <bigint> Num
+%token AT
+%token SEMICOLON COLON COMMA
+%token EOF
+%token LPAREN RPAREN
+%token DIV REM STAR PLUS MINUS 
+%token EQ GE GT LE LT NE NOT 
+%token AND_OP OR_OP
+%token ASSUME ASSIGN NONDET SHADOW
+%token TO FROM CUTPOINT START
+%token AF AG AW AX EF EG EU EX
+%token A E
+%token F G X W U
+
+%start program
+%start CTL_formula
+%start CTLStar_formula
+%start State_formula
+%start Path_formula
+%start Fairness_constraint
+
+%type <CTL.CTL_Formula> CTL_formula
+%type <CTL.CTLStar_Formula> CTLStar_formula
+%type <CTL.State_Formula> State_formula
+%type <CTL.Path_Formula> Path_formula
+%type <parsedLoc * parsedLoc * (parsedLoc * Programs.command list * parsedLoc) list * (Var.var * Var.var) list * bool> program
+%type <(parsedLoc * Programs.command list * parsedLoc) list> blocks
+%type <parsedLoc * Programs.command list * parsedLoc> block
+%type <Programs.command> command
+%type <Programs.command list> commands
+%type <Formula.formula> formula
+%type <Term.term> term
+%type <bigint> num
+%type <Formula.formula * Formula.formula> Fairness_constraint
+%type <parsedLoc> loc
+
+%left   OR_OP
+%left   AND_OP
+%left   PLUS MINUS
+%left   STAR DIV REM
+%left   UMINUS
+
+
+%%
+
+
+program : START COLON loc SEMICOLON CUTPOINT COLON loc SEMICOLON shadows blocks 
+        { ($3,$7,$10,$9,!incomplete_abstraction) }
+       |  START COLON loc SEMICOLON shadows blocks 
+        { ($3,NumLoc -1,$6,$5,!incomplete_abstraction) }
+
+
+blocks
+        : { [] }
+        | block SEMICOLON blocks
+          { $1::$3 }
+
+block : FROM COLON loc SEMICOLON commands TO COLON loc
+        { ($3,$5,$8) }
+
+shadows
+        : { [] }
+        | shadow SEMICOLON shadows
+          { $1::$3 }
+
+shadow : SHADOW LPAREN Id COMMA Id RPAREN 
+        { (normalize_var $3, normalize_var $5) }
+
+commands
+        : { [] }
+        | command SEMICOLON commands
+          { $1::$3 }
+
+loc
+	: Num
+		{ NumLoc(int $1) }
+	| Id
+		{ NameLoc($1) }
+
+command 
+    : AT LPAREN Num COMMA String RPAREN Id ASSIGN term    
+            { if Term.contains_nondet $9 then 
+                  Programs.Assign(Some(int $3,$5),normalize_var ($7),Term.Nondet)
+              else 
+                  Programs.Assign(Some(int $3,$5),normalize_var ($7),$9) 
+            }
+    | AT LPAREN Num COMMA String RPAREN ASSUME LPAREN formula RPAREN        
+            { Programs.Assume(Some(int $3,$5),$9) }
+    | AT LPAREN Num COMMA String RPAREN ASSUME LPAREN term RPAREN              
+            { if Term.contains_nondet $9 then
+                Programs.Assume(Some(int $3,$5),Formula.Not(Formula.Eq(Term.Nondet,Term.constant 0))) 
+              else
+                Programs.Assume(Some(int $3,$5),Formula.Not(Formula.Eq($9,Term.constant 0))) 
+            }
+    | Id ASSIGN term                         
+            { if !annotate then
+                  Programs.Assign(Some(E.getLine(),E.getFilename()),normalize_var ($1),$3) 
+              else 
+                  Programs.Assign(None,normalize_var ($1),$3) 
+            }
+    | ASSUME LPAREN formula RPAREN        
+            { let pos = if !annotate then Some(E.getLine(),E.getFilename()) 
+                        else None
+              in Programs.Assume(pos,$3) 
+            }
+    | ASSUME LPAREN term RPAREN              
+            { let pos = if !annotate then Some(E.getLine(),E.getFilename()) 
+                        else None
+              in Programs.Assume(pos,Formula.Not(Formula.Eq($3,Term.constant 0))) 
+            }
+    ;
+
+
+
+
+term    : Num                   { Term.Const($1) }
+        | MINUS term %prec UMINUS  { Term.Sub(Term.constant 0,$2) }
+        | Id                    { Term.Var(normalize_var  $1) }
+        | LPAREN term RPAREN    { $2 }
+        | term PLUS term        { Term.Add($1,$3) }
+    | term MINUS term       { Term.Sub($1,$3) }
+    | term STAR term        { Term.Mul($1,$3) }
+    | term REM term         { incomplete_abstraction := true; Term.Nondet }
+    | term DIV term         { incomplete_abstraction := true; Term.Nondet }
+    | NONDET LPAREN RPAREN  { Term.Nondet }
+        ;
+
+formula
+    : term LT term { Formula.Lt($1,$3) }
+    | term GT term { Formula.Gt($1,$3) }
+    | term LE term { Formula.Le($1,$3) }
+    | term GE term { Formula.Ge($1,$3) }
+    | term EQ term { Formula.Eq($1,$3) }
+    | term NE term { Formula.Not(Formula.Eq($1,$3)) }
+    | NOT formula {Formula.Not $2}
+    | formula AND_OP formula { Formula.And($1,$3) }
+        | formula OR_OP formula { Formula.Or($1,$3) }
+    | LPAREN formula RPAREN { $2 }
+    ;
+
+ATOM
+	: term LT term { Formula.Lt($1,$3) }
+    | term GT term { Formula.Gt($1,$3) }
+    | term LE term { Formula.Le($1,$3) }
+    | term GE term { Formula.Ge($1,$3) }
+    | term EQ term { Formula.Eq($1,$3) }
+    | term NE term { Formula.Not(Formula.Eq($1,$3)) }
+    ;
+
+State_formula 
+    : ATOM { CTL.State_Formula.Atm $1}
+    | A Path_formula { CTL.State_Formula.A $2}
+    | E Path_formula { CTL.State_Formula.E $2}
+	| CTLStar_formula AND_OP CTLStar_formula { CTL.State_Formula.And($1, $3) }
+    | CTLStar_formula OR_OP CTLStar_formula { CTL.State_Formula.Or($1, $3) }
+	| LPAREN State_formula RPAREN { $2 }
+	;
+
+Path_formula
+    : F LPAREN CTLStar_formula RPAREN { CTL.Path_Formula.F $3}
+	| G LPAREN CTLStar_formula RPAREN { CTL.Path_Formula.G $3}
+	| X LPAREN CTLStar_formula RPAREN { CTL.Path_Formula.X $3}
+    | W LPAREN CTLStar_formula RPAREN COMMA LPAREN CTLStar_formula RPAREN { CTL.Path_Formula.W($3, $7) }
+	| U LPAREN CTLStar_formula RPAREN COMMA LPAREN CTLStar_formula RPAREN { CTL.Path_Formula.U($3, $7) }
+	| LPAREN Path_formula RPAREN { $2 }
+	;
+
+CTLStar_formula
+	: Path_formula {CTL.CTLStar_Formula.Path $1}
+	| State_formula {CTL.CTLStar_Formula.State $1}
+	;
+
+CTL_formula
+	: ATOM { CTL.CTL_Formula.Atom $1}
+	| CTL_formula AND_OP CTL_formula { CTL.CTL_Formula.CTL_And($1, $3) }
+    | CTL_formula OR_OP CTL_formula { CTL.CTL_Formula.CTL_Or($1, $3) }
+	| AF LPAREN  CTL_formula RPAREN { CTL.CTL_Formula.AF $3}
+    | AG LPAREN CTL_formula RPAREN { CTL.CTL_Formula.AG $3}
+	| AW LPAREN CTL_formula RPAREN COMMA LPAREN CTL_formula RPAREN { CTL.CTL_Formula.AW($3, $7) }
+    | AX LPAREN CTL_formula RPAREN { CTL.CTL_Formula.AX $3}
+	| EF LPAREN  CTL_formula RPAREN { CTL.CTL_Formula.EF $3}
+    | EG LPAREN CTL_formula RPAREN { CTL.CTL_Formula.EG $3}
+	| EU LPAREN CTL_formula RPAREN COMMA LPAREN CTL_formula RPAREN { CTL.CTL_Formula.EU($3, $7) }
+    | EX LPAREN CTL_formula RPAREN { CTL.CTL_Formula.EX $3}
+	| LPAREN CTL_formula RPAREN { $2 }
+	;
+
+Fairness_constraint
+	: LPAREN formula COMMA formula RPAREN { ($2, $4) }
+	;
+
+num
+    : Num { $1 }
+        | MINUS Num  { -$2 }