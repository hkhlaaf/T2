////////////////////////////////////////////////////////////////////////////////
//
//  Module Name:
//
//      main.fs
//
//  Abstract:
//
//      Top level for T2 program prover.  Parses arguments and executes accordingly
//
// Copyright (c) Microsoft Corporation
//
// All rights reserved. 
//
// Permission is hereby granted, free of charge, to any person obtaining a copy
// of this software and associated documentation files (the ""Software""), to 
// deal in the Software without restriction, including without limitation the
// rights to use, copy, modify, merge, publish, distribute, sublicense, and/or
// sell copies of the Software, and to permit persons to whom the Software is
// furnished to do so, subject to the following conditions:
//
// The above copyright notice and this permission notice shall be included 
// in all copies or substantial portions of the Software.
//
// THE SOFTWARE IS PROVIDED *AS IS*, WITHOUT WARRANTY OF ANY KIND, EXPRESS OR
// IMPLIED, INCLUDING BUT NOT LIMITED TO THE WARRANTIES OF MERCHANTABILITY,
// FITNESS FOR A PARTICULAR PURPOSE AND NONINFRINGEMENT. IN NO EVENT SHALL
// THE AUTHORS OR COPYRIGHT HOLDERS BE LIABLE FOR ANY CLAIM, DAMAGES OR OTHER
// LIABILITY, WHETHER IN AN ACTION OF CONTRACT, TORT OR OTHERWISE, ARISING
// FROM, OUT OF OR IN CONNECTION WITH THE SOFTWARE OR THE USE OR OTHER
// DEALINGS IN THE SOFTWARE.

module Microsoft.Research.T2.Main

[<EntryPoint>]
let main (arguments: string[]) =
    Stats.startTimer "T2 - Initialization"
    printfn "T2 program prover/analysis tool."

    // Perform the arguments parsing
    let (t2_input_file, runMode, parameters, fairness_constraint_string, output_type, output_file, imperative_style, java_nondet_style) = Arguments.parseArguments arguments

    //only run the tests, if this is wanted:
    if runMode = Arguments.Test then
        ProgramTests.register_tests parameters
        parameters.create_defect_files <- false
        Stats.startTimer "T2 - Total test time"
        Test.run_tests parameters.timeout
        Stats.endTimer "T2 - Total test time"
        if parameters.print_stats then
            Stats.printStatistics ()
        Z.finished()
        exit 0;

    if t2_input_file = "" then
        eprintfn "You have to specify an input file for T2 with '-input_t2 foo.t2'."
        exit 3

    let protectLocations =
        match runMode with
            | Arguments.CTL _
            | Arguments.Safety _ -> true
            | _ -> false

    //Turn off tricks that don't always work for sepcific cases (this influences the input, thus we do it now) in the program representation that change the input program when just outputting
    match runMode with
<<<<<<< HEAD
        | Arguments.CTL _
        | Arguments.CTLStar _
        | Arguments.Safety _ -> true
        | _ -> false
=======
        | Arguments.Output ->
            parameters.elim_constants <- false
        | _ -> ()
>>>>>>> 3b3dd396

    let (p, loc) =
        try
            Input.load_t2 parameters protectLocations t2_input_file
        with ParseError.Error ->
            eprintfn "Could not parse input file '%s'" t2_input_file
            exit 3
    Stats.endTimer "T2 - Initialization"

    Stats.startTimer "T2 - Execution"
    match runMode with
        | Arguments.Test -> () //Handled above, so this is never reached...
        | Arguments.Output ->
            match output_type.Value with
            | Parameters.Dot ->
              Output.print_dot_program p output_file
              printfn "Printing dot to %s completed" output_file
            | Parameters.Java ->
              let java_class = System.IO.Path.GetFileNameWithoutExtension output_file
              let directory = System.IO.Path.GetDirectoryName output_file
              Output.print_java_program p imperative_style java_nondet_style java_class directory
              printfn "Printing Java program to %s completed" output_file
            | Parameters.C ->
              Output.print_c_program p imperative_style output_file
              printfn "Printing C program to %s completed" output_file
            | Parameters.HSF ->
              Output.print_clauses p output_file
              printfn "Printing clauses to %s completed" output_file
            | Parameters.SMTPushdown ->
              Output.print_smtpushdown p output_file
              printfn "Printing SMTLIB Pushdown Automaton to %s completed" output_file
        | Arguments.Safety inputLoc ->
            let loc = p.GetLabelledNode (sprintf "loc_%d" inputLoc)
            match Safety.prover parameters p loc with
            | None -> printfn "Safety proof succeeded"
            | Some _ -> printfn "Safety proof failed"
            
        | Arguments.Termination
        | Arguments.CTL _ ->
            let fairness_constraint =
                if fairness_constraint_string <> "" then
                    let lexbuf = Microsoft.FSharp.Text.Lexing.LexBuffer<byte>.FromBytes (System.Text.Encoding.ASCII.GetBytes fairness_constraint_string)
                    Some (Absparse.Fairness_constraint Absflex.token lexbuf)
                else
                    None

<<<<<<< HEAD
Stats.startTimer "T2 - Execution"
match runMode with
    | Arguments.Test -> () //Handled above, so this is never reached...
    | Arguments.Output ->
        match output_type.Value with
        | Parameters.Dot ->
          Output.print_dot_program p output_file
          printfn "Printing dot to %s completed" output_file
        | Parameters.Java ->
          let java_class = System.IO.Path.GetFileNameWithoutExtension output_file
          let directory = System.IO.Path.GetDirectoryName output_file
          Output.print_java_program p imperative_style java_nondet_style java_class directory
          printfn "Printing Java program to %s completed" output_file
        | Parameters.C ->
          Output.print_c_program p imperative_style output_file
          printfn "Printing C program to %s completed" output_file
        | Parameters.HSF ->
          Output.print_clauses p output_file
          printfn "Printing clauses to %s completed" output_file
        | Parameters.SMTPushdown ->
          Output.print_smtpushdown p output_file
          printfn "Printing SMTLIB Pushdown Automaton to %s completed" output_file
    | Arguments.Safety inputLoc ->
        let loc = p.GetLabelledNode (sprintf "loc_%d" inputLoc)
        match Safety.prover parameters p loc with
        | None -> printfn "Safety proof succeeded"
        | Some _ -> printfn "Safety proof failed"
        
    | Arguments.Termination
    | Arguments.CTL _
    | Arguments.CTLStar _ ->
        let fairness_constraint =
            if fairness_constraint_string <> "" then
                let lexbuf = Microsoft.FSharp.Text.Lexing.LexBuffer<byte>.FromBytes (System.Text.Encoding.ASCII.GetBytes fairness_constraint_string)
                Some (Absparse.Fairness_constraint Absflex.token lexbuf)
            else
                None

        match runMode with 
        | Arguments.Termination ->
            let formula = CTL.AF(CTL.Atom(Formula.falsec))
            match Termination.bottomUpProver parameters p formula true fairness_constraint with
            | Some (true, proof_printer) -> 
                printfn "Termination proof succeeded"
                if parameters.print_proof then proof_printer System.Console.Out
            | Some (false, proof_printer) -> 
                printfn "Nontermination proof succeeded"
                if parameters.print_proof then proof_printer System.Console.Out
            | None -> printfn "Termination/nontermination proof failed"
        | Arguments.CTL formulaString ->
            let formula = CTL_Parser.parse_CTL formulaString
            match Termination.bottomUpProver parameters p formula false fairness_constraint with
            | Some (true, proof_printer) ->
                printfn "Temporal proof succeeded"
                if parameters.print_proof then proof_printer System.Console.Out
            | Some (false, proof_printer) ->
                printfn "Temporal proof failed"
                if parameters.print_proof then proof_printer System.Console.Out
            | None -> printfn "Temporal proof failed"
        | Arguments.CTLStar formulaString ->
            let formula = CTL_Parser.parse_CTLStar formulaString
            match Termination.CTLStar_Prover parameters p formula false with
            | Some (true, proof_printer) ->
                printfn "Temporal proof succeeded"
                if parameters.print_proof then proof_printer System.Console.Out
            | Some (false, proof_printer) ->
                printfn "Temporal proof failed"
                if parameters.print_proof then proof_printer System.Console.Out
            | None -> printfn "Temporal proof failed"
        | _ -> assert(false); //This cannot happen, but we need this fallthrough to avoid a warning.
=======
            match runMode with 
            | Arguments.Termination ->
                let formula = CTL.AF(CTL.Atom(Formula.falsec))
                match Termination.bottomUpProver parameters p formula true fairness_constraint with
                | Some (true, proof_printer) -> 
                    printfn "Termination proof succeeded"
                    if parameters.print_proof then proof_printer System.Console.Out
                | Some (false, proof_printer) -> 
                    printfn "Nontermination proof succeeded"
                    if parameters.print_proof then proof_printer System.Console.Out
                | None -> printfn "Termination/nontermination proof failed"
            | Arguments.CTL formulaString ->
                let formula = CTL_Parser.parse_CTL formulaString
                match Termination.bottomUpProver parameters p formula false fairness_constraint with
                | Some (true, proof_printer) ->
                    printfn "Temporal proof succeeded"
                    if parameters.print_proof then proof_printer System.Console.Out
                | Some (false, proof_printer) ->
                    printfn "Temporal proof failed"
                    if parameters.print_proof then proof_printer System.Console.Out
                | None -> printfn "Temporal proof failed"
            | _ -> assert(false); //This cannot happen, but we need this fallthrough to avoid a warning.

    Stats.endTimer "T2 - Execution"
>>>>>>> 3b3dd396

    // Print stats/times and exit
    if parameters.print_stats then
        Stats.printStatistics ()

    Z.finished()

    0
<|MERGE_RESOLUTION|>--- conflicted
+++ resolved
@@ -1,227 +1,159 @@
-////////////////////////////////////////////////////////////////////////////////
-//
-//  Module Name:
-//
-//      main.fs
-//
-//  Abstract:
-//
-//      Top level for T2 program prover.  Parses arguments and executes accordingly
-//
-// Copyright (c) Microsoft Corporation
-//
-// All rights reserved. 
-//
-// Permission is hereby granted, free of charge, to any person obtaining a copy
-// of this software and associated documentation files (the ""Software""), to 
-// deal in the Software without restriction, including without limitation the
-// rights to use, copy, modify, merge, publish, distribute, sublicense, and/or
-// sell copies of the Software, and to permit persons to whom the Software is
-// furnished to do so, subject to the following conditions:
-//
-// The above copyright notice and this permission notice shall be included 
-// in all copies or substantial portions of the Software.
-//
-// THE SOFTWARE IS PROVIDED *AS IS*, WITHOUT WARRANTY OF ANY KIND, EXPRESS OR
-// IMPLIED, INCLUDING BUT NOT LIMITED TO THE WARRANTIES OF MERCHANTABILITY,
-// FITNESS FOR A PARTICULAR PURPOSE AND NONINFRINGEMENT. IN NO EVENT SHALL
-// THE AUTHORS OR COPYRIGHT HOLDERS BE LIABLE FOR ANY CLAIM, DAMAGES OR OTHER
-// LIABILITY, WHETHER IN AN ACTION OF CONTRACT, TORT OR OTHERWISE, ARISING
-// FROM, OUT OF OR IN CONNECTION WITH THE SOFTWARE OR THE USE OR OTHER
-// DEALINGS IN THE SOFTWARE.
-
-module Microsoft.Research.T2.Main
-
-[<EntryPoint>]
-let main (arguments: string[]) =
-    Stats.startTimer "T2 - Initialization"
-    printfn "T2 program prover/analysis tool."
-
-    // Perform the arguments parsing
-    let (t2_input_file, runMode, parameters, fairness_constraint_string, output_type, output_file, imperative_style, java_nondet_style) = Arguments.parseArguments arguments
-
-    //only run the tests, if this is wanted:
-    if runMode = Arguments.Test then
-        ProgramTests.register_tests parameters
-        parameters.create_defect_files <- false
-        Stats.startTimer "T2 - Total test time"
-        Test.run_tests parameters.timeout
-        Stats.endTimer "T2 - Total test time"
-        if parameters.print_stats then
-            Stats.printStatistics ()
-        Z.finished()
-        exit 0;
-
-    if t2_input_file = "" then
-        eprintfn "You have to specify an input file for T2 with '-input_t2 foo.t2'."
-        exit 3
-
-    let protectLocations =
-        match runMode with
-            | Arguments.CTL _
-            | Arguments.Safety _ -> true
-            | _ -> false
-
-    //Turn off tricks that don't always work for sepcific cases (this influences the input, thus we do it now) in the program representation that change the input program when just outputting
-    match runMode with
-<<<<<<< HEAD
-        | Arguments.CTL _
-        | Arguments.CTLStar _
-        | Arguments.Safety _ -> true
-        | _ -> false
-=======
-        | Arguments.Output ->
-            parameters.elim_constants <- false
-        | _ -> ()
->>>>>>> 3b3dd396
-
-    let (p, loc) =
-        try
-            Input.load_t2 parameters protectLocations t2_input_file
-        with ParseError.Error ->
-            eprintfn "Could not parse input file '%s'" t2_input_file
-            exit 3
-    Stats.endTimer "T2 - Initialization"
-
-    Stats.startTimer "T2 - Execution"
-    match runMode with
-        | Arguments.Test -> () //Handled above, so this is never reached...
-        | Arguments.Output ->
-            match output_type.Value with
-            | Parameters.Dot ->
-              Output.print_dot_program p output_file
-              printfn "Printing dot to %s completed" output_file
-            | Parameters.Java ->
-              let java_class = System.IO.Path.GetFileNameWithoutExtension output_file
-              let directory = System.IO.Path.GetDirectoryName output_file
-              Output.print_java_program p imperative_style java_nondet_style java_class directory
-              printfn "Printing Java program to %s completed" output_file
-            | Parameters.C ->
-              Output.print_c_program p imperative_style output_file
-              printfn "Printing C program to %s completed" output_file
-            | Parameters.HSF ->
-              Output.print_clauses p output_file
-              printfn "Printing clauses to %s completed" output_file
-            | Parameters.SMTPushdown ->
-              Output.print_smtpushdown p output_file
-              printfn "Printing SMTLIB Pushdown Automaton to %s completed" output_file
-        | Arguments.Safety inputLoc ->
-            let loc = p.GetLabelledNode (sprintf "loc_%d" inputLoc)
-            match Safety.prover parameters p loc with
-            | None -> printfn "Safety proof succeeded"
-            | Some _ -> printfn "Safety proof failed"
-            
-        | Arguments.Termination
-        | Arguments.CTL _ ->
-            let fairness_constraint =
-                if fairness_constraint_string <> "" then
-                    let lexbuf = Microsoft.FSharp.Text.Lexing.LexBuffer<byte>.FromBytes (System.Text.Encoding.ASCII.GetBytes fairness_constraint_string)
-                    Some (Absparse.Fairness_constraint Absflex.token lexbuf)
-                else
-                    None
-
-<<<<<<< HEAD
-Stats.startTimer "T2 - Execution"
-match runMode with
-    | Arguments.Test -> () //Handled above, so this is never reached...
-    | Arguments.Output ->
-        match output_type.Value with
-        | Parameters.Dot ->
-          Output.print_dot_program p output_file
-          printfn "Printing dot to %s completed" output_file
-        | Parameters.Java ->
-          let java_class = System.IO.Path.GetFileNameWithoutExtension output_file
-          let directory = System.IO.Path.GetDirectoryName output_file
-          Output.print_java_program p imperative_style java_nondet_style java_class directory
-          printfn "Printing Java program to %s completed" output_file
-        | Parameters.C ->
-          Output.print_c_program p imperative_style output_file
-          printfn "Printing C program to %s completed" output_file
-        | Parameters.HSF ->
-          Output.print_clauses p output_file
-          printfn "Printing clauses to %s completed" output_file
-        | Parameters.SMTPushdown ->
-          Output.print_smtpushdown p output_file
-          printfn "Printing SMTLIB Pushdown Automaton to %s completed" output_file
-    | Arguments.Safety inputLoc ->
-        let loc = p.GetLabelledNode (sprintf "loc_%d" inputLoc)
-        match Safety.prover parameters p loc with
-        | None -> printfn "Safety proof succeeded"
-        | Some _ -> printfn "Safety proof failed"
-        
-    | Arguments.Termination
-    | Arguments.CTL _
-    | Arguments.CTLStar _ ->
-        let fairness_constraint =
-            if fairness_constraint_string <> "" then
-                let lexbuf = Microsoft.FSharp.Text.Lexing.LexBuffer<byte>.FromBytes (System.Text.Encoding.ASCII.GetBytes fairness_constraint_string)
-                Some (Absparse.Fairness_constraint Absflex.token lexbuf)
-            else
-                None
-
-        match runMode with 
-        | Arguments.Termination ->
-            let formula = CTL.AF(CTL.Atom(Formula.falsec))
-            match Termination.bottomUpProver parameters p formula true fairness_constraint with
-            | Some (true, proof_printer) -> 
-                printfn "Termination proof succeeded"
-                if parameters.print_proof then proof_printer System.Console.Out
-            | Some (false, proof_printer) -> 
-                printfn "Nontermination proof succeeded"
-                if parameters.print_proof then proof_printer System.Console.Out
-            | None -> printfn "Termination/nontermination proof failed"
-        | Arguments.CTL formulaString ->
-            let formula = CTL_Parser.parse_CTL formulaString
-            match Termination.bottomUpProver parameters p formula false fairness_constraint with
-            | Some (true, proof_printer) ->
-                printfn "Temporal proof succeeded"
-                if parameters.print_proof then proof_printer System.Console.Out
-            | Some (false, proof_printer) ->
-                printfn "Temporal proof failed"
-                if parameters.print_proof then proof_printer System.Console.Out
-            | None -> printfn "Temporal proof failed"
-        | Arguments.CTLStar formulaString ->
-            let formula = CTL_Parser.parse_CTLStar formulaString
-            match Termination.CTLStar_Prover parameters p formula false with
-            | Some (true, proof_printer) ->
-                printfn "Temporal proof succeeded"
-                if parameters.print_proof then proof_printer System.Console.Out
-            | Some (false, proof_printer) ->
-                printfn "Temporal proof failed"
-                if parameters.print_proof then proof_printer System.Console.Out
-            | None -> printfn "Temporal proof failed"
-        | _ -> assert(false); //This cannot happen, but we need this fallthrough to avoid a warning.
-=======
-            match runMode with 
-            | Arguments.Termination ->
-                let formula = CTL.AF(CTL.Atom(Formula.falsec))
-                match Termination.bottomUpProver parameters p formula true fairness_constraint with
-                | Some (true, proof_printer) -> 
-                    printfn "Termination proof succeeded"
-                    if parameters.print_proof then proof_printer System.Console.Out
-                | Some (false, proof_printer) -> 
-                    printfn "Nontermination proof succeeded"
-                    if parameters.print_proof then proof_printer System.Console.Out
-                | None -> printfn "Termination/nontermination proof failed"
-            | Arguments.CTL formulaString ->
-                let formula = CTL_Parser.parse_CTL formulaString
-                match Termination.bottomUpProver parameters p formula false fairness_constraint with
-                | Some (true, proof_printer) ->
-                    printfn "Temporal proof succeeded"
-                    if parameters.print_proof then proof_printer System.Console.Out
-                | Some (false, proof_printer) ->
-                    printfn "Temporal proof failed"
-                    if parameters.print_proof then proof_printer System.Console.Out
-                | None -> printfn "Temporal proof failed"
-            | _ -> assert(false); //This cannot happen, but we need this fallthrough to avoid a warning.
-
-    Stats.endTimer "T2 - Execution"
->>>>>>> 3b3dd396
-
-    // Print stats/times and exit
-    if parameters.print_stats then
-        Stats.printStatistics ()
-
-    Z.finished()
-
-    0
+////////////////////////////////////////////////////////////////////////////////
+//
+//  Module Name:
+//
+//      main.fs
+//
+//  Abstract:
+//
+//      Top level for T2 program prover.  Parses arguments and executes accordingly
+//
+// Copyright (c) Microsoft Corporation
+//
+// All rights reserved. 
+//
+// Permission is hereby granted, free of charge, to any person obtaining a copy
+// of this software and associated documentation files (the ""Software""), to 
+// deal in the Software without restriction, including without limitation the
+// rights to use, copy, modify, merge, publish, distribute, sublicense, and/or
+// sell copies of the Software, and to permit persons to whom the Software is
+// furnished to do so, subject to the following conditions:
+//
+// The above copyright notice and this permission notice shall be included 
+// in all copies or substantial portions of the Software.
+//
+// THE SOFTWARE IS PROVIDED *AS IS*, WITHOUT WARRANTY OF ANY KIND, EXPRESS OR
+// IMPLIED, INCLUDING BUT NOT LIMITED TO THE WARRANTIES OF MERCHANTABILITY,
+// FITNESS FOR A PARTICULAR PURPOSE AND NONINFRINGEMENT. IN NO EVENT SHALL
+// THE AUTHORS OR COPYRIGHT HOLDERS BE LIABLE FOR ANY CLAIM, DAMAGES OR OTHER
+// LIABILITY, WHETHER IN AN ACTION OF CONTRACT, TORT OR OTHERWISE, ARISING
+// FROM, OUT OF OR IN CONNECTION WITH THE SOFTWARE OR THE USE OR OTHER
+// DEALINGS IN THE SOFTWARE.
+
+module Microsoft.Research.T2.Main
+
+[<EntryPoint>]
+let main (arguments: string[]) =
+    Stats.startTimer "T2 - Initialization"
+    printfn "T2 program prover/analysis tool."
+
+    // Perform the arguments parsing
+    let (t2_input_file, runMode, parameters, fairness_constraint_string, output_type, output_file, imperative_style, java_nondet_style) = Arguments.parseArguments arguments
+
+    //only run the tests, if this is wanted:
+    if runMode = Arguments.Test then
+        ProgramTests.register_tests parameters
+        parameters.create_defect_files <- false
+        Stats.startTimer "T2 - Total test time"
+        Test.run_tests parameters.timeout
+        Stats.endTimer "T2 - Total test time"
+        if parameters.print_stats then
+            Stats.printStatistics ()
+        Z.finished()
+        exit 0;
+
+    if t2_input_file = "" then
+        eprintfn "You have to specify an input file for T2 with '-input_t2 foo.t2'."
+        exit 3
+
+    let protectLocations =
+        match runMode with
+            | Arguments.CTL _
+            | Arguments.CTLStar _
+            | Arguments.Safety _ -> true
+            | _ -> false
+
+    //Turn off tricks that don't always work for sepcific cases (this influences the input, thus we do it now) in the program representation that change the input program when just outputting
+    match runMode with
+        | Arguments.Output ->
+            parameters.elim_constants <- false
+        | _ -> ()
+
+    let (p, loc) =
+        try
+            Input.load_t2 parameters protectLocations t2_input_file
+        with ParseError.Error ->
+            eprintfn "Could not parse input file '%s'" t2_input_file
+            exit 3
+    Stats.endTimer "T2 - Initialization"
+
+    Stats.startTimer "T2 - Execution"
+    match runMode with
+        | Arguments.Test -> () //Handled above, so this is never reached...
+        | Arguments.Output ->
+            match output_type.Value with
+            | Parameters.Dot ->
+              Output.print_dot_program p output_file
+              printfn "Printing dot to %s completed" output_file
+            | Parameters.Java ->
+              let java_class = System.IO.Path.GetFileNameWithoutExtension output_file
+              let directory = System.IO.Path.GetDirectoryName output_file
+              Output.print_java_program p imperative_style java_nondet_style java_class directory
+              printfn "Printing Java program to %s completed" output_file
+            | Parameters.C ->
+              Output.print_c_program p imperative_style output_file
+              printfn "Printing C program to %s completed" output_file
+            | Parameters.HSF ->
+              Output.print_clauses p output_file
+              printfn "Printing clauses to %s completed" output_file
+            | Parameters.SMTPushdown ->
+              Output.print_smtpushdown p output_file
+              printfn "Printing SMTLIB Pushdown Automaton to %s completed" output_file
+        | Arguments.Safety inputLoc ->
+            let loc = p.GetLabelledNode (sprintf "loc_%d" inputLoc)
+            match Safety.prover parameters p loc with
+            | None -> printfn "Safety proof succeeded"
+            | Some _ -> printfn "Safety proof failed"
+            
+        | Arguments.Termination
+        | Arguments.CTL _
+        | Arguments.CTLStar _ ->
+            let fairness_constraint =
+                if fairness_constraint_string <> "" then
+                    let lexbuf = Microsoft.FSharp.Text.Lexing.LexBuffer<byte>.FromBytes (System.Text.Encoding.ASCII.GetBytes fairness_constraint_string)
+                    Some (Absparse.Fairness_constraint Absflex.token lexbuf)
+                else
+                    None
+
+            match runMode with 
+            | Arguments.Termination ->
+                let formula = CTL.AF(CTL.Atom(Formula.falsec))
+                match Termination.bottomUpProver parameters p formula true fairness_constraint with
+                | Some (true, proof_printer) -> 
+                    printfn "Termination proof succeeded"
+                    if parameters.print_proof then proof_printer System.Console.Out
+                | Some (false, proof_printer) -> 
+                    printfn "Nontermination proof succeeded"
+                    if parameters.print_proof then proof_printer System.Console.Out
+                | None -> printfn "Termination/nontermination proof failed"
+            | Arguments.CTL formulaString ->
+                let formula = CTL_Parser.parse_CTL formulaString
+                match Termination.bottomUpProver parameters p formula false fairness_constraint with
+                | Some (true, proof_printer) ->
+                    printfn "Temporal proof succeeded"
+                    if parameters.print_proof then proof_printer System.Console.Out
+                | Some (false, proof_printer) ->
+                    printfn "Temporal proof failed"
+                    if parameters.print_proof then proof_printer System.Console.Out
+                | None -> printfn "Temporal proof failed"
+            | Arguments.CTLStar formulaString ->
+                let formula = CTL_Parser.parse_CTLStar formulaString
+                match Termination.CTLStar_Prover parameters p formula false with
+                | Some (true, proof_printer) ->
+                    printfn "Temporal proof succeeded"
+                    if parameters.print_proof then proof_printer System.Console.Out
+                | Some (false, proof_printer) ->
+                    printfn "Temporal proof failed"
+                    if parameters.print_proof then proof_printer System.Console.Out
+                | None -> printfn "Temporal proof failed"
+            | _ -> assert(false); //This cannot happen, but we need this fallthrough to avoid a warning.
+
+    Stats.endTimer "T2 - Execution"
+
+    // Print stats/times and exit
+    if parameters.print_stats then
+        Stats.printStatistics ()
+
+    Z.finished()
+
+    0