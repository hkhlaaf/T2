/////////////////////////////////////////////////////////////////////////////////
//
//  Module Name:
//
//      termination.fs
//
//  Abstract:
//
//      Refinement-based termination prover
//
//  Notes:
//
//      *  This largely follows the Terminator approach, with a few twists
//         and turns motivated by our use of lazy abstraction with interpolation.
//
// Copyright (c) Microsoft Corporation
//
// All rights reserved. 
//
// Permission is hereby granted, free of charge, to any person obtaining a copy
// of this software and associated documentation files (the ""Software""), to 
// deal in the Software without restriction, including without limitation the
// rights to use, copy, modify, merge, publish, distribute, sublicense, and/or
// sell copies of the Software, and to permit persons to whom the Software is
// furnished to do so, subject to the following conditions:
//
// The above copyright notice and this permission notice shall be included 
// in all copies or substantial portions of the Software.
//
// THE SOFTWARE IS PROVIDED *AS IS*, WITHOUT WARRANTY OF ANY KIND, EXPRESS OR
// IMPLIED, INCLUDING BUT NOT LIMITED TO THE WARRANTIES OF MERCHANTABILITY,
// FITNESS FOR A PARTICULAR PURPOSE AND NONINFRINGEMENT. IN NO EVENT SHALL
// THE AUTHORS OR COPYRIGHT HOLDERS BE LIABLE FOR ANY CLAIM, DAMAGES OR OTHER
// LIABILITY, WHETHER IN AN ACTION OF CONTRACT, TORT OR OTHERWISE, ARISING
// FROM, OUT OF OR IN CONNECTION WITH THE SOFTWARE OR THE USE OR OTHER
// DEALINGS IN THE SOFTWARE.


module Microsoft.Research.T2.Termination
open Utils
open SafetyInterface

/// Tries to remove as many transitions as possible from a SCC. Returns a list of used rank functions/bounds.
let simplify_scc (pars : Parameters.parameters) p termination_only (cp_rf: System.Collections.Generic.Dictionary<int, int>) (all_cutpoints: Set<int>) scc_nodes =
    let (scc_vars, scc_trans, scc_rels) = Symex.get_scc_rels_for_lex_rf_synth_from_program pars p scc_nodes None
    let mutable cleaned_scc_rels = scc_rels

    if pars.print_debug then
        Log.debug pars <| sprintf "SCC nodes %A, vars %A" scc_nodes scc_vars
        Log.debug pars <| sprintf "SCC transitions: "
        Log.debug pars <| (scc_trans |> Seq.map (fun t -> sprintf "  %A" t) |> String.concat "\n")

    match Rankfunction.synth_maximal_lex_rf pars scc_rels (Rankfunction.get_simplified_linterm_cache scc_rels) with
    | None -> None
    | Some (rfs, trans_to_remove') ->
        let trans_to_remove = Seq.concat trans_to_remove' |> Set.ofSeq
        for trans_idx in trans_to_remove do
            if pars.print_debug then
                let (k,_,k') = p.GetTransition trans_idx
                Log.debug pars <| sprintf "Removing trans %i->%i" k k'
            let scc_trans_num = Seq.concat (scc_trans |> Set.map(fun (x, _) -> x )) |> Set.ofSeq
            if (termination_only || (Set.isEmpty (Set.difference scc_trans_num trans_to_remove))) && pars.lex_term_proof_first then
                p.RemoveTransition trans_idx
                cleaned_scc_rels <- Set.filter (fun (i, _, _, _) -> not <| Set.contains i trans_to_remove') cleaned_scc_rels
        if cleaned_scc_rels.IsEmpty then
            for terminating_cp in (Seq.filter (fun c -> Set.contains c scc_nodes) all_cutpoints) do
                let cp_checker_trans = cp_rf.[terminating_cp]
                p.RemoveTransition cp_checker_trans
        Some (rfs, trans_to_remove)

let do_interval_AI_on_program (pars : Parameters.parameters) (p:Programs.Program) =
    let pp_to_interval =
        Analysis.program_absint
            p.Initial
            (match pars.ai_domain with | Parameters.Box -> IntervalIntDom.Intervals.create() :> IIntAbsDom.IIntAbsDom 
                                       | Parameters.Octagon -> Octagon2.Oct.create :> IIntAbsDom.IIntAbsDom)
            (p.Transitions |> Seq.map (fun (k,c,k') -> (k, (k,c,k'))))
            id

    (* //This computes variables used in SCCs and can be used to guide the invariant generation.
    let node_to_scc_nodes =
            p_sccs.Items
        |> Seq.map (fun (_, scc_nodes) -> scc_nodes |> Seq.map (fun n -> (n, scc_nodes)))
        |> Seq.concat
        |> Map.ofSeq

    let scc_to_scc_trans = ref Map.empty
    for n in p.active do
        let (k,c,k') = p.GetTransition n
        if node_to_scc_nodes.ContainsKey k then
            let k_scc = node_to_scc_nodes.[k]
            if Set.contains k' k_scc then
                let scc_trans =
                    if Map.containsKey k_scc scc_to_scc_trans then
                        (scc_to_scc_trans).[k_scc]
                    else
                        let n = new System.Collections.Generic.HashSet<int * Programs.Command list * int>()
                        scc_to_scc_trans <- Map.add k_scc n scc_to_scc_trans
                        n
                scc_trans.Add(k,c,k') |> ignore

    let scc_to_scc_vars = scc_to_scc_trans |> Map.map (fun _ ts -> [ for (_,c,_) in ts do yield c ] |> Seq.concat |> Programs.freevars)
    *)
    if pars.do_ai_threshold > p.TransitionNumber then
        for (n, (k, c, k')) in p.TransitionsWithIdx do
            if pp_to_interval.ContainsKey k then
                //if(node_to_scc_nodes.ContainsKey k then
                    //let used_vars = scc_to_scc_vars.[node_to_scc_nodes.[k]]
                    let used_vars = Programs.freevars c
                    let inv = pp_to_interval.[k].to_formula_filtered (fun v -> used_vars.Contains v)
                    p.SetTransition n (k, (Programs.assume inv)::c,k')

let output_term_proof scc_simplification_rfs found_lex_rfs found_disj_rfs (outWriter : System.IO.TextWriter) =
    //Print out initial rank functions that we used to remove transitions before safety proofs:
    if not(List.isEmpty scc_simplification_rfs) then
        let print_one_simplification (rfs, removed_transitions) =
            outWriter.WriteLine(" * Removed transitions {0} using the following rank functions:", (removed_transitions |> Seq.map string |> String.concat ", "))
            let print_one_scc_rf i (rf, bnds) =
                let print_rf_per_loc (loc, loc_rf) =
                    loc_rf
                    |> Map.toSeq
                    |> Seq.map 
                        (fun (var, coeff) -> 
                            let var = Var.unprime_var var
                            if var.Equals(Formula.const_var bigint.One) then 
                                Term.Const(coeff) 
                            else 
                                Term.Mul(Term.Const(coeff), Term.Var(var)))
                    |> Seq.fold Term.add (Term.constant 0)
                    |> (fun rf_term -> outWriter.WriteLine("      RF for loc. {0:D}: {1}", loc, rf_term.pp))
                let print_bound_per_transs (transs, bnd) =
                    outWriter.WriteLine("      Bound for (chained) transitions {0}: {1:D}", (transs |> Seq.map string |> String.concat ", "), bnd)

                outWriter.WriteLine("    - Rank function {0:D}:", (i + 1)) 
                rf |> Map.toSeq |> Seq.iter print_rf_per_loc
                bnds |> Map.toSeq |> Seq.iter print_bound_per_transs
            List.iteri print_one_scc_rf rfs
            ()
        outWriter.WriteLine("Initially, performed program simplifications using lexicographic rank functions:")
        List.iter print_one_simplification scc_simplification_rfs


    //This is rather brittle, as it depends on the formulas we generate in rankfunction.fs for this case...    
    let print_one_rf_bnd decreasing_formula bound_formula =
        let rf = 
            match decreasing_formula with
            | Formula.Lt(rf_on_new_vars, _) -> rf_on_new_vars
            | _ -> dieWith "Could not retrieve rank function from internal proof structure."
        let bound =
            match bound_formula with
            | Formula.Ge(_, bnd) -> bnd
            | _ -> dieWith "Could not retrieve bound for rank function from internal proof structure."
        outWriter.WriteLine("    - RF {0}, bound {1}", rf.pp, bound.pp)

    if not(Map.isEmpty found_lex_rfs) then
        let print_lex_rf (cp, (decr_list, _, bnd_list)) =
            outWriter.WriteLine(" * For cutpoint {0}, used the following rank functions/bounds (in descending priority order):", string cp)
            List.iter2 print_one_rf_bnd decr_list bnd_list
        outWriter.WriteLine("Used the following cutpoint-specific lexicographic rank functions:")
        found_lex_rfs |> Map.toSeq |> Seq.iter print_lex_rf

    if not(Map.isEmpty found_disj_rfs) then
        let print_disj_rf (cp, rf_bnd_list) =
            outWriter.WriteLine(" * For cutpoint {0}, used the following rank functions/bounds:", string cp)
            List.iter (fun (rf_formula, bnd_formula) -> print_one_rf_bnd rf_formula bnd_formula) rf_bnd_list
        outWriter.WriteLine("Used the following cutpoint-specific disjunctive rank functions:")
        found_disj_rfs |> Map.toSeq |> Seq.iter print_disj_rf

let output_nonterm_proof ((cp, recurrent_set) : int * Formula.formula) (outWriter : System.IO.TextWriter) =
    outWriter.WriteLine("Found this recurrent set for cutpoint {0:D}: {1}", cp, recurrent_set.pp)

let output_cex (cex : Counterexample.cex) existential (outWriter : System.IO.TextWriter) =
    if existential then
        outWriter.WriteLine("Found existential witness:")
    else
        outWriter.WriteLine("Found counterexample:")
    cex.ToString outWriter

let output_nocex existential (outWriter : System.IO.TextWriter) =
    if existential then
        outWriter.WriteLine("No existential witness found, property false!")
    else
        outWriter.WriteLine("Property true!")

//Generating precondition using Fourier-Motzkin
let findPreconditionForPath (cex : (int * Programs.Command * int) list) =
    //Instantiate constants:
    let cex = cex |> List.map (fun (x, y, z) -> (x, [Programs.const_subst y], z))

    //Fourier-Motzkin elimination done here, removing all non-pre-variables:
    let (cex, var_map) = Symex.path_to_transitions_and_var_map cex Map.empty
    let cex = Symex.project_transitions_to_formulae cex |> List.filter (fun f -> not(Formula.contains_instr_var f)) |> Formula.conj
    let mutable ts = cex |> SparseLinear.formula_to_linear_terms

    for (var, var_index) in var_map.Items do
        for i in 1..var_index do
            let var_prime = (Var.prime_var var i)
            ts <- SparseLinear.eliminate_var var_prime ts
            ts <- SparseLinear.simplify_as_inequalities ts

    let precondition = List.map SparseLinear.linear_term_to_formula ts |> Formula.conj
    //This formula has an SSA tag, must strip off before returning
    let strip_ssa f = Formula.subst (fun v -> Term.var (Var.unprime_var v)) f
    let precondition = Formula.negate (strip_ssa precondition)
    //If disjunction, we also must split in order to properly instrument in graph.
    (precondition, Formula.polyhedra_dnf precondition |> Formula.split_disjunction)

//Now we must either universally or existentially quantify out the prophecy variables
//from the preconditions.
//For each location, apply quantifier elimination.
let quantify_proph_var isExistential F formulaMap varString =
    let propertyMap_temp = SetDictionary<CTL.CTL_Formula, (int*Formula.formula)>()
    for n in formulaMap do
        let (loc,loc_form) = n
        let loc_form = if isExistential then loc_form else Formula.negate(loc_form)
        let proph_var = loc_form |> Formula.freevars |> Set.filter (fun x -> x.Contains varString)//"__proph_var_det")
        //let proph_var = loc_form |> Formula.freevars |> Set.filter (fun x -> Formula.is_fair_var x)//x.Contains proph_string __proph_var_det")
        if not(Set.isEmpty proph_var) then
            let mutable disj_fmla = Set.empty
            let split_disj = Formula.split_disjunction (Formula.polyhedra_dnf loc_form)
            //When doing QE for universal versus existential
            //\forall X.phi(X) === \neg \exists \neg phi(X)
            for var in split_disj do
                let mutable ts = var |> SparseLinear.formula_to_linear_terms
                for var in proph_var do
                    ts <- SparseLinear.eliminate_var var ts
                    ts <- SparseLinear.simplify_as_inequalities ts
                let ts = ts //rebind to use in closure
                disj_fmla <- Set.add (List.map SparseLinear.linear_term_to_formula ts |> Formula.conj) disj_fmla
            //disj_fmla <- Set.remove (Formula.Le(Term.Const(bigint.Zero),Term.Const(bigint.Zero))) disj_fmla
            let strength_f = if isExistential then Formula.disj disj_fmla else Formula.negate(Formula.disj disj_fmla)
            propertyMap_temp.Add(F,(loc,strength_f))
        else
            propertyMap_temp.Add(F,n)

    propertyMap_temp

let findCP (p_loops : Map<int, Set<int>>) (all_cutpoints : Set<int>) (copy_pair : Map<int, int>) pi =
    let mutable cutp = -1
    let mutable pi_rev = List.rev pi
    let loops = Set.ofSeq p_loops.Keys
    while cutp = -1 && pi_rev <> [] do
        let (z,_,_) = pi_rev.Head
        if (Set.contains z all_cutpoints || Set.contains z loops) && cutp = -1 then
            if Set.contains z all_cutpoints then
                cutp <- z
            else
                if copy_pair.ContainsKey z then
                    cutp <- copy_pair.[z]
                else
                    cutp <- z
            pi_rev <- []
        else
            pi_rev <- pi_rev.Tail
    let mutable pi_mod = pi
    let mutable copy = true
    while pi_mod <> [] && copy do
        let (x,y,z) = pi_mod.Head
        if z = cutp then
            pi_mod <- (x,y,z)::pi_mod
            copy <- false
        else
            pi_mod <- pi_mod.Tail
    (cutp, pi_mod)

let isorigNodeNum x (p_BU : Programs.Program) =
    match p_BU.GetNodeLabel x with
    | Some(nodeLabel) when nodeLabel.Contains "loc_" -> true
    | _ -> false

///Takes a loc->formula list as second arg, groups the formulas by loc and connects them using the first argument
let fold_by_loc collector (formulas : Set<int * Formula.formula>) =
    let preCond_map = new System.Collections.Generic.Dictionary<int, Formula.formula>()
    for (x, y) in formulas do
        if preCond_map.ContainsKey x then
            preCond_map.[x] <- collector (preCond_map.[x], y)
        else
            preCond_map.Add (x,y)
    preCond_map

let findErrorNode (p : Programs.Program) pi =
    let mutable errorNode = -1
    let mutable endOfPropertyCheckNode = -1

    let mutable pi_rev = List.rev pi
    while errorNode = -1 && pi_rev <> [] do
        let (x,_,z) = pi_rev.Head

        match p.GetNodeLabel z with
        | Some nodeLabel when nodeLabel.Contains "start_of_subproperty_node" ->
            errorNode <- x
        | _ -> ()

        match p.GetNodeLabel z with
        | Some nodeLabel when nodeLabel.Contains "end_of_subproperty_node" ->
            endOfPropertyCheckNode <- z
        | _ -> ()

        pi_rev <- pi_rev.Tail

    assert(errorNode <> -1)
    assert(endOfPropertyCheckNode <> -1)
    (errorNode, endOfPropertyCheckNode)

let strengthenCond pi_mod p1 =
    let mod_var =
        pi_mod
        |> List.choose
            (fun (_, cmd, _) ->
                match cmd with
                | Programs.Assign(_, v, _) ->
                    Some v
                | Programs.Assume(_, f) when Formula.contains_var f "__proph_var_det" ->
                    Some (f |> Formula.freevars |> Seq.find (Formula.contains_var_str "__proph_var_det"))
                | _ -> None)

    let mutable disj_fmla = Set.empty
    let split_disj = Formula.split_disjunction (Formula.polyhedra_dnf p1)

    for var in split_disj do
        let mutable ts = var |> SparseLinear.formula_to_linear_terms
        for var in mod_var do
            ts <- SparseLinear.eliminate_var var ts
            ts <- SparseLinear.simplify_as_inequalities ts
        let ts = ts //rebind to use in closure
        disj_fmla <- Set.add (List.map SparseLinear.linear_term_to_formula ts |> Formula.conj) disj_fmla
    disj_fmla <- Set.remove Formula.truec disj_fmla
    disj_fmla


let propagateToTransitions (p_orig : Programs.Program) f pi_mod cutp existential recur (loc_to_loopduploc : Map<int,int>) (visited_BU_cp : Map<int, int*int>) (cps_checked_for_term : Set<int>) (loopnode_to_copiednode : System.Collections.Generic.Dictionary<int,int>) propDir strengthen=
    let (p_orig_loops, _) = p_orig.FindLoops()
    let mutable preStrengthSet = Set.empty
    let propertyMap = new SetDictionary<CTL.CTL_Formula, int * Formula.formula>()
    let mutable elim_node = p_orig.Initial
    let mutable pi_wp = pi_mod
    while pi_wp <> [] do
        let (x,_,z) = pi_wp.Head
        let x = if propDir then x else z
        if (x <> elim_node) && (x <> cutp) && not(loopnode_to_copiednode.ContainsKey cutp && loopnode_to_copiednode.[cutp] = x) then
            elim_node <- x
            //We do not want to find a condition for the non-copy of a cp, only the copy cp
            let(tempfPreCond) = 
                match recur with
                |Some(r) -> Formula.negate(r)
                |None -> fst <| findPreconditionForPath pi_wp
            //Propagate to all cutpoints, not just loops.
            let copies = loc_to_loopduploc |> Map.filter(fun y z -> z = x)
            if p_orig_loops.ContainsKey x || Set.contains x cps_checked_for_term || Set.contains x p_orig.Locations  || copies.Count > 0 then //&& isorigNodeNum x p_orig
                let visited = loc_to_loopduploc.FindWithDefault x x
                if not(visited_BU_cp.ContainsKey visited) then
                    let orig =  
                        if loopnode_to_copiednode.ContainsValue x then
                                    let orig_node = loopnode_to_copiednode |> Seq.find(fun y -> y.Value = x)
                                    orig_node.Key
                        else if p_orig_loops.ContainsKey x then x
                        else if (p_orig.Locations).Contains x then x
                                else loc_to_loopduploc |> Map.findKey(fun _ value -> value = x)                               
                    let truefPreCond = if existential then
                                            Formula.negate(tempfPreCond)
                                       else tempfPreCond
                    if strengthen then
                        let preStrengthf = (orig, truefPreCond)
                        preStrengthSet <- Set.add preStrengthf preStrengthSet
                    else
                        propertyMap.Add(f,(orig,truefPreCond))

        pi_wp <- (pi_wp).Tail
    (propertyMap, preStrengthSet)

let propagate_func (p_orig : Programs.Program) f recur pi pi_mod cutp existential (loc_to_loopduploc : Map<int,int>) (visited_BU_cp : Map<int, int*int>) (cps_checked_for_term : Set<int>) loopnode_to_copiednode strengthen=
    let (p_orig_loops, p_orig_sccs) = p_orig.FindLoops()
    let recurs, r =
        match recur with
        | Some x -> (x, true)
        | None -> (Formula.falsec, false)
    //First propagate preconditions to sccs contained within the loop
    let (propertyMap, preStrengthSet) = propagateToTransitions p_orig f pi_mod cutp existential recur loc_to_loopduploc visited_BU_cp cps_checked_for_term loopnode_to_copiednode false strengthen
    //Second, propagate upwards to non-cp nodes that are not part of any SCCS.
    let sccs_vals = p_orig_sccs |> Map.filter(fun x _ -> x <> cutp) |> Map.toSeq |> Seq.map snd |> Seq.fold (fun acc elem -> Seq.append elem acc) Seq.empty |> Set.ofSeq
    if sccs_vals.Contains cutp || r then
        let mutable cp_reached = false
        let mutable found_cp = false
        let node = cutp
        //let mutable pi_rev = (List.rev pi)
        let mutable pi_rev = pi
        let mutable pi_elim = []

        while not(cp_reached) && pi_rev <> [] do
            let (_,_,x) = (pi_rev).Head
            if (x = cutp || not(Map.isEmpty (loc_to_loopduploc |> Map.filter(fun y value -> value = x && y = cutp)))) && not(found_cp) then
                pi_elim <- List.append [(pi_rev).Head] pi_elim
                pi_rev <- (pi_rev).Tail
                found_cp <- true
            else if found_cp then
                if p_orig_loops.ContainsKey x || Set.contains x cps_checked_for_term || Set.contains x p_orig.Locations then
                    let visited = loc_to_loopduploc.FindWithDefault x x
                    if not(visited_BU_cp.ContainsKey visited) then
                        if x = p_orig.Initial || p_orig_loops.ContainsKey x || not(Map.isEmpty (loc_to_loopduploc |> Map.filter(fun _ value -> value = x)))then
                            cp_reached <- true
                pi_elim <- List.append [(pi_rev).Head] pi_elim
                pi_rev <- (pi_rev).Tail
            else
                pi_elim <- List.append [(pi_rev).Head] pi_elim
                pi_rev <- (pi_rev).Tail
        let mutable pi_elim = (List.rev (pi_elim))
        if r then
            pi_elim <- (pi_elim)@[(node,Programs.assume(recurs),-1)]
        propertyMap.Union(propagateToTransitions p_orig f pi_elim cutp existential recur loc_to_loopduploc visited_BU_cp cps_checked_for_term loopnode_to_copiednode true strengthen|> fst)
    let is_dup x = loc_to_loopduploc |> Map.filter(fun _ value -> value = x) |> Map.isEmpty |> not
    let cex_path = pi |> List.map(fun (x,_,_) -> x) |> List.filter(fun x -> Set.contains x p_orig.Locations || loopnode_to_copiednode.ContainsValue x || is_dup x)
    let cex_path = cex_path |> List.map(fun x -> if loopnode_to_copiednode.ContainsValue x then
                                                    let orig_node = loopnode_to_copiednode |> Seq.find(fun y -> y.Value = x)
                                                    orig_node.Key
                                                 else if (p_orig.Locations).Contains x then x
                                                 else loc_to_loopduploc |> Map.findKey(fun _ value -> value = x) )
    (Set.ofList cex_path, propertyMap, preStrengthSet)

/// Prepare the program for another prover run, slowly enumerating all different pre-conditions
/// (which are either conjunctive/disjunctive, depending on whether we are doing universal/existential)
//Note: If a certain PC does not have a pre-condition, it means that there was no CEX, thus it's true.
let insertForRerun
    (pars : Parameters.parameters)
    (recurSet : (int * Formula.formula) option)
    (isExistentialFormula : bool)
    (propertyToProve : CTL.CTL_Formula)
    (final_loc : int)
    (p_orig : Programs.Program)
    (loopnode_to_copiednode : System.Collections.Generic.Dictionary<int,int>)
    (loc_to_loopduploc : Map<int,int>)
    (isAFFormula : bool)
    (p_bu_sccs : Map<int,Set<int>>)
    (safety : SafetyProver)
    (cps_checked_for_term : Set<int>)
    (pi : (int * Programs.Command * int) list)
    (propertyMap: SetDictionary<CTL.CTL_Formula, (int*Formula.formula)>)
    (visited_BU_cp : Map<int, int*int> ref)
    (visited_nodes : Set<int> ref)
    (p_final : Programs.Program) =
    Stats.startTimer "T2 - Insert for rerun"
    //Store in a slot of the datastructure as the original formula (Versus the disjunction splits)
    let (p_orig_loops, p_orig_sccs) = p_orig.FindLoops()

    let fillVisited_BU_cp cutp uncopied_cutp endOfPropertyCheckNode =
        if isAFFormula then
            visited_BU_cp := (!visited_BU_cp).Add(cutp, (uncopied_cutp, cutp))

            //For AG, we have to duplicate the original cp with no property checks in order to allow
            //other transitions to be explored despite adding in a pre-condition that could falsify the path
        else
            if cutp = -1 then
                visited_BU_cp := (!visited_BU_cp).Add(cutp, (endOfPropertyCheckNode,final_loc))
            else
                if loopnode_to_copiednode.ContainsKey cutp then
                    for (k, _, k') in p_final.Transitions do
                        //Note: Since we do an AG property check at every node, there is now a lying assumption
                        //that the cutp only has one outer transition. That outer transition is the property check
                        //This is because we do the check, then transition to the next state(s).
                        if k = cutp then
                            visited_BU_cp := (!visited_BU_cp).Add(cutp, (cutp, k'))
                else
                    for node in p_orig.Locations do
                        if node <> p_orig.Initial then 
                            if not (loopnode_to_copiednode.ContainsKey node) then
                              let copiednode = p_final.NewNode()
                              loopnode_to_copiednode.Add(node, copiednode)
                    (*for loopNode in p_orig_loops do
                        for node in p_orig_sccs.[loopNode.Key] do
                            if not (loopnode_to_copiednode.ContainsKey node) then
                                let copiednode = p_final.NewNode()
                                printfn "%A, %A" node copiednode
                                loopnode_to_copiednode.Add(node, copiednode)*)
                    
                    //This is the corner case where other nodes, which are not part of the scc
                    //stem or "exit" from a node which is part of the scc. They need to be
                    //copied as well, thus we iterate over the TS again to find them.
                    
                    //let transitiveCFG = p_orig.GetTransitiveCFG()
                    //remove the cutpoint as we're only interested in leaving the SCC from inner nodes
                    //let copiedKeys = loopnode_to_copiednode |> Seq.map(fun x -> x.Key)|> Set.ofSeq |> Set.remove(cutp)
                    (*copiedKeys |> Seq.iter(fun x -> let keysTrans = transitiveCFG.[x]
                                                    let remainingLocs = Set.difference keysTrans copiedKeys
                                                    for n in remainingLocs do
                                                        if not (loopnode_to_copiednode.ContainsKey n) then 
                                                            let copiednode = p_final.NewNode()
                                                            loopnode_to_copiednode.Add(n, copiednode))*)

                    let get_copy_of_loopnode node = loopnode_to_copiednode.GetWithDefault node node

                    for (k, _, k') in p_final.Transitions do
                        //Note: Since we do an AG property check at every node, there is now a lying assumption
                        //that the cutp only has one outer transition. That outer transition is the property check
                        //This is because we do the check, then transition to the next state(s).
                        //if k = cutp || p_orig_loops.ContainsKey k then
                        if p_orig_loops.ContainsKey k then
                            visited_BU_cp := (!visited_BU_cp).Add(k, (k, k'))
                            if k = cutp then
                                p_final.AddTransition k [] (get_copy_of_loopnode k)
                            else
                                p_final.AddTransition (get_copy_of_loopnode k) [] k
                            safety.ResetFrom k

                    for (k, cmds, k') in p_orig.Transitions do
                        //if (k' <> cutp && not(loopnode_to_copiednode.ContainsKey k')) || p_orig_sccs.[cutp].Contains k then
                        if (p_orig_loops.ContainsKey k' && not(loopnode_to_copiednode.ContainsKey k')) || loopnode_to_copiednode.ContainsKey k then
                            if loopnode_to_copiednode.ContainsKey k || loopnode_to_copiednode.ContainsKey k' then
                                p_final.AddTransition (get_copy_of_loopnode k) cmds (get_copy_of_loopnode k')
                                if p_orig_loops.ContainsKey k' && not ((!visited_BU_cp).ContainsKey k') && loopnode_to_copiednode.ContainsKey k' then
                                //if p_orig_loops.ContainsKey k' && k' <> cutp && not ((!visited_BU_cp).ContainsKey k') && loopnode_to_copiednode.ContainsKey k' then
                                    p_final.AddTransition (get_copy_of_loopnode k') [] k'
                        safety.ResetFrom k
                    //Output.print_dot_program p_final "input__final2.dot"
                    //NOW PROPAGATE UPWARDS TO COPIES

    let updateInstrumentation preCond cutp errorNode endOfPropertyCheckNode (strengthen : bool) =
        //Now we want to instrument this into our program and re-run this whole process again.
        //The reason why we create an extra node to instrument in the pre-condition is because
        //we may need to generate another precondition given that we reached an error from another path
        
        //Finding pairs of copied nodes in case of cut-points. Negations of precondition will be instrumented
        //here to prevent recurring counterexamples. In case that an error does not originate from a cutpoint, 
        //or cutp == -1, then the negation is instrumented between the error location and the final_loc (where
        //the value of RET is checked). 
        let (origNode, copiedNode) = if cutp <> -1 then (!visited_BU_cp).[cutp] else (endOfPropertyCheckNode, final_loc)
        Log.log pars <| sprintf "Negation of CEX precondition %A to be instrumented between node %i and %i" preCond origNode copiedNode

        let mutable transitionToStrengthen = None
        for (l, (k, cmds, k')) in p_final.TransitionsWithIdx do
            if  (k = origNode && k' = copiedNode) || (cutp <> errorNode && cutp <> -1 && k = endOfPropertyCheckNode && k' = final_loc) then
            //if (k = m && k' = m') then
                if not(strengthen) then
                    for x in preCond do
                        p_final.AddTransition k (Programs.assume(x)::cmds) k'
                    p_final.RemoveTransition l
                //If we strengthened, we require the elimination of already existing precondition transitions
                else
                    p_final.RemoveTransition l
                    transitionToStrengthen <- Some (k, k')
            //Redirect loop to cut-point without assumption: For soundness
            else if cutp <> -1 && k' = origNode && p_bu_sccs.[cutp].Contains k then
                p_final.AddTransition k cmds copiedNode
                p_final.RemoveTransition l
            safety.ResetFrom k //Marc's note: This resets from EVERY location. Really needed?
        if strengthen then
            match transitionToStrengthen with
            | Some (k, k') ->
                for x in preCond do
                    p_final.AddTransition k [Programs.assume x] k'
                safety.ResetFrom k
            | None ->
                () //Didn't find anything to insert

    //if cutp = -1, then we are checking a node that occurs before checking any cut-points.
    let(cutp, pi_mod) = findCP p_orig_loops cps_checked_for_term loc_to_loopduploc pi

    let(errorNode, endOfPropertyCheckNode) = findErrorNode p_final pi
    let orig_cp =
        if isAFFormula then
            if p_orig_loops.ContainsKey cutp then cutp
            else loc_to_loopduploc |> Map.findKey(fun _ value -> value = cutp)
        else if cutp = -1 then
            errorNode
        else cutp
    let (strengthen, precondition, preconditionDisjuncts) =
        match recurSet with
        | Some (_, r) ->
            //If we have a recurrent set:
            Log.log pars <| sprintf "Extracting preconditions from recurrent set %s on cutpoint %i for rerun" (r.pp) cutp
            //Getting rid of useless instrumented variables
            let fPreCondNeg =
                Formula.split_conjunction r
                |> List.filter (fun f -> not(Formula.contains_instr_var f) && not(Formula.contains_fair_var f))
                                |> Formula.conj

            let precondition = fPreCondNeg |> Formula.negate
            let preconditionDisjuncts = Formula.polyhedra_dnf precondition |> Formula.split_disjunction
            //Now instrument recurrent set and negation of it at the edges going into the loop
            //This is to reassure that within the loop our recurrent sets are progessing and not repeating
            for (l, (k, cmds, k')) in p_final.TransitionsFrom cutp do
                p_final.RemoveTransition l
                for precondDisjunct in preconditionDisjuncts do
                    p_final.AddTransition k (Programs.assume(precondDisjunct)::cmds) k'
            
            let (visitedOnCex, propogateMap,_) = propagate_func p_orig propertyToProve (Some(fPreCondNeg)) pi pi_mod orig_cp isExistentialFormula loc_to_loopduploc !visited_BU_cp cps_checked_for_term loopnode_to_copiednode false
            let nontermNode =
                match (p_orig.GetNodeLabel(orig_cp)) with
                |None -> false
                | Some(z) -> if z.Contains"INF_Loop" then true
                                else false
            if not(nontermNode)then
                propogateMap.[propertyToProve] |> Set.iter (fun (x,y) -> if x <> cutp && x <> orig_cp then propertyMap.Add(propertyToProve,(x,y)))             
            //propertyMap.Union(propogateMap)
            visited_nodes := Set.union !visited_nodes visitedOnCex
            (false, precondition, preconditionDisjuncts)
        | None ->   //***************************************************************
            let (precondition, preconditionDisjuncts) = findPreconditionForPath pi_mod
            let p0 = if isExistentialFormula then Formula.negate(precondition) else precondition
            let precond_length = propertyMap.[propertyToProve] |> List.count (fun (x,_) -> x = orig_cp)
            //Checking for repeated counterexamples/preconditions for strengthening
            if Set.contains (orig_cp, p0) propertyMap.[propertyToProve] || (precond_length >= 3 )then
                let disjunctiveStrengthenedPreconditions = strengthenCond pi_mod precondition
                let disjunctiveStrengthenedPrecondition = Formula.disj disjunctiveStrengthenedPreconditions
                //Add strength formula here to propertyMap
                let (visitedOnCex ,propogateMap, preStrengthSet) =
                    propagate_func p_orig propertyToProve None pi pi_mod orig_cp isExistentialFormula loc_to_loopduploc !visited_BU_cp cps_checked_for_term loopnode_to_copiednode true
                visited_nodes := Set.union !visited_nodes visitedOnCex
                let propagatedNode = preStrengthSet |> Set.map(fun (x,y) -> x)
                let preStrengthSet = Set.add (orig_cp, p0) preStrengthSet
                //Saving the properties for formula f before going through the strengthening procedures
                let preStrengthProps = propertyMap.[propertyToProve]
                let remainingCPConditions = preStrengthProps |> Set.filter(fun (x,y) -> x <> orig_cp)
                //We can now replace the properties with their strengthened versions, beginning with orig_cp
                if isExistentialFormula then
                    propertyMap.Replace propertyToProve (orig_cp, Formula.negate(disjunctiveStrengthenedPrecondition))
                else
                    propertyMap.Replace propertyToProve (orig_cp, disjunctiveStrengthenedPrecondition)
                //First, remove any obvious repeating preconditions that have been strengthened
                //preStrengthSet (x,formula) indicates the property before it is strengthened that
                //would definitely need to be removed. Later propogateMap will replace it with
                //a strengthened verison of the formula

                let strengthPropogation = Set.difference preStrengthProps preStrengthSet
                //The case where preconditon may not be repeating, but getting infinitely more refined
                //We spot the formulas that need to be strengthened by checking if the newly produced (non-strengthened)
                //precondition would imply the old one. If so, then we also remove it, as it will be replaced by propagateMap
                (*let StrengthPropagation2 = preStrengthSet |> Set.map(fun (x,y) ->
                                                                //Furtherstrength contains the set of values that should be removed from
                                                                //the non-strenghtened property list.
                                                                let furtherstrength =
                                                                    preStrengthProps |> Set.filter(fun (z,w) -> x = z && (Formula.entails y w))
                                                                furtherstrength) |> Set.unionMany
                for x in Set.difference strengthPropogation StrengthPropagation2 do
                    propertyMap.Add (propertyToProve, x)*)

                propertyMap.Union(propogateMap)
                remainingCPConditions |> Set.iter(fun (x,y) ->if not(propagatedNode.Contains x) then propertyMap.Add(propertyToProve,(x,y)))
                (true, disjunctiveStrengthenedPrecondition, List.ofSeq disjunctiveStrengthenedPreconditions)

            else
                let (visitedOnCex, propogateMap,_) = propagate_func p_orig propertyToProve None pi pi_mod orig_cp isExistentialFormula loc_to_loopduploc !visited_BU_cp cps_checked_for_term loopnode_to_copiednode false
                visited_nodes := Set.add orig_cp (Set.union !visited_nodes visitedOnCex)
                propertyMap.Union(propogateMap)
                (false, precondition, preconditionDisjuncts)
                            
    //First, we must find the original cutpoint, versus a copy if it's in AF.
    let uncopied_cutp =
        if loc_to_loopduploc.IsEmpty then cutp
        else loc_to_loopduploc |> Map.findKey(fun _ value -> value = cutp)

    //If doing existential, we instrument the negation of the precondition, yet store the precondition
    //in propertyMap. This is due to the fact that a counterexample in A is a witness of E!
    let mapPreCond = if isExistentialFormula then Formula.negate(precondition) else precondition
    if not(strengthen) then
        if cutp <> -1 then
            propertyMap.Add (propertyToProve, (uncopied_cutp, mapPreCond))
                        else
            propertyMap.Add (propertyToProve, (errorNode, mapPreCond))

    //Marc's note: This only happens the first time a cutpoint is visited (because all paths in fillVisited_BU_cp ensure that visited_BU_cp.[cutp] exists after this)
    if cutp <> -1 && not((!visited_BU_cp).ContainsKey cutp) then
        fillVisited_BU_cp cutp uncopied_cutp endOfPropertyCheckNode

    updateInstrumentation preconditionDisjuncts cutp errorNode endOfPropertyCheckNode strengthen
    Stats.endTimer "T2 - Insert for rerun"

let find_instrumented_loops (p_instrumented : Programs.Program) (p_orig_loops : Map<int, Set<int>>) (loc_to_loopduploc: Map<int, int>) =
    let (p_instrumented_loops, p_instrumented_sccs) = p_instrumented.FindLoops()
    let loc_to_loopduploc = loc_to_loopduploc |> Map.filter (fun x _ -> p_orig_loops.ContainsKey x)
    let duplicated_nodes = loc_to_loopduploc |> Map.toList |> List.map snd
    let to_add = Set.difference (Set.ofList duplicated_nodes) (Set.ofSeq p_instrumented_loops.Keys)

    let regions = p_instrumented.GetIsolatedRegionsNonCP to_add
    let cps_to_loops =
        seq {
            for (cp, sccs) in regions do
                let loop = Set.unionMany sccs
                yield cp, loop
        } |> Map.ofSeq
    let cps_to_sccs =
        seq {
            for (cp, sccs) in regions do
                let loop = sccs |> Seq.filter (fun scc -> scc.Contains cp) |> Set.unionMany
                yield cp, loop
        } |> Map.ofSeq
    
    let cps_to_loops = Map.fold (fun acc key value -> Map.add key value acc) p_instrumented_loops cps_to_loops
    let cps_to_sccs = Map.fold (fun acc key value -> Map.add key value acc) p_instrumented_sccs cps_to_sccs

    (cps_to_loops,cps_to_sccs)

let private prover (pars : Parameters.parameters) (p_orig:Programs.Program) (f:CTL.CTL_Formula) (termination_only:bool) precondMap (fairness_constraint : (Formula.formula * Formula.formula) option) existential findPreconds next =
    
    Utils.timeout pars.timeout
    //Maybe let's do some AI first:
    if pars.do_ai_threshold > p_orig.TransitionNumber then
        Log.log pars <| sprintf "Performing Interval-AI ... "
        pars.did_ai_first <- true
        do_interval_AI_on_program pars p_orig
        Log.log pars <| sprintf "done."
    else
        pars.did_ai_first <- false

    ///bottomUp: propertyMap represents a map from subformulas to a set of locations/pre-conditions pairs.
    let propertyMap = new SetDictionary<CTL.CTL_Formula, int * Formula.formula>()
    let (p_instrumented, final_loc, error_loc, cp_rf, loc_to_loopduploc) = Instrumentation.mergeProgramAndProperty pars p_orig f termination_only precondMap fairness_constraint findPreconds next
    if pars.chaining then
        let transMap = 
            p_instrumented.ChainTransitions
                (Seq.append cp_rf.Keys (Seq.collect (function (l1,l2) -> [l1;l2]) loc_to_loopduploc.Items))
                true
        //Rewrite cp_rf to new transition names:
        let cp_rf_serialized = cp_rf |> List.ofSeq
        for KeyValue (cp, checkerTrans) in cp_rf_serialized do
            let mappedCheckerTrans = transMap.[checkerTrans]
            cp_rf.[cp] <- mappedCheckerTrans

    for KeyValue(loc, duploc) in loc_to_loopduploc do
        if not (Set.contains loc p_instrumented.Locations) then
            Log.log pars <| sprintf "Removed duplicated location %i" loc
        if not (Set.contains duploc p_instrumented.Locations) then
            Log.log pars <| sprintf "Removed location duplicate %i" duploc
    let cps_checked_for_term = Set.ofSeq cp_rf.Keys

    let (p_orig_loops, _) = p_orig.FindLoops()
    let scc_simplification_rfs = ref []
    let cps = cps_checked_for_term |> Set.ofSeq
    if pars.lex_term_proof_first then
        let sccs = p_instrumented.GetSCCSGs()
        //First, try to remove/simplify loops by searching for lexicographic arguments that don't need invariants:
        for scc_nodes in sccs do
            if not(Set.isEmpty (Set.intersect scc_nodes cps)) then //Only process loops in the duplicated part of the graph
                Log.debug pars <| sprintf "Trying initial term proof for SCC [%s]" (String.concat ", " (Seq.map string scc_nodes))
                Stats.startTimer "T2 - Initial lex. termination proof"
                match simplify_scc pars p_instrumented termination_only cp_rf cps_checked_for_term scc_nodes with
                | Some (rfs, removed_transitions) ->
                    scc_simplification_rfs := (rfs, removed_transitions)::(!scc_simplification_rfs)
                | None ->
                    ()
                Stats.endTimer "T2 - Initial lex. termination proof"
        if pars.print_log then
            Log.log pars <| (List.map snd !scc_simplification_rfs |> Set.unionMany |> sprintf "Initial lex proof removed transitions %A")

    if pars.dottify_input_pgms then
        Output.print_dot_program p_instrumented "input__instrumented_cleaned.dot"

    ///holds, for each cutpoint, a list of (the index of) the transitions that are lexicographic checkers
    let cp_rf_lex = new System.Collections.Generic.Dictionary<int, int list>()
    for entry in cp_rf do
        cp_rf_lex.Add(entry.Key,[entry.Value])

    let lex_info = Instrumentation.init_lex_info pars cps_checked_for_term

    //If empty, then property is not AF. In cutpoint_nesting_map we fetch the CP's from the original program. If not
    //empty, then proving AF. This means that we just need to match up the original cut-points with their loop copies
    //which are in cp_rf.
    let f_contains_AF = cps_checked_for_term.Count > 0

    //BottomUp changes the instrumentation, so make a copy for that purpose here, as we do not want the pre-conditions to persist in other runs
    let (_, p_bu_sccs) = find_instrumented_loops p_instrumented p_orig_loops loc_to_loopduploc
    let safety = Safety.GetProver pars p_instrumented error_loc

    ///////////////////////////////////////////////////////////////////////////
    /// Main safety loop, instrumenting in termination arguments when needed //
    ///////////////////////////////////////////////////////////////////////////
    let mutable finished = false
    let loopnode_to_copiednode = new System.Collections.Generic.Dictionary<int,int>()
    let mutable terminating = None
    let unhandled_counterexample = ref None
    let mutable cex_found = false
    let found_disj_rfs = ref Map.empty
    let found_lex_rfs = ref Map.empty
    let mutable recurrent_set = None
    let mutable cex = Counterexample.make None None
    let visited_BU_cp = ref Map.empty
    let visited_nodes = ref Set.empty
    let outputCexAsDefect cex =
        if pars.print_log then
            Counterexample.print_defect pars [cex] "defect.tt"
            Counterexample.print_program pars [cex] "defect.t2"
    let noteUnhandledCex cex =
        outputCexAsDefect cex
        unhandled_counterexample := Some cex

    while not finished && terminating.IsNone do
        match safety.ErrorLocationReachable() with
        | None ->
            if (propertyMap.[f]).IsEmpty && not(existential) then
                p_orig_loops.Keys |> Seq.iter (fun locs -> propertyMap.Add(f,(locs,Formula.truec)))
            else if existential then
                p_orig_loops.Keys |> Seq.iter (fun locs -> propertyMap.Add(f,(locs,Formula.falsec)))
            else
                ()
            terminating <- Some true
        | Some pi ->
            Stats.startTimer "T2 - Counterexample analysis"
            cex <- (Counterexample.make (Some (List.map (fun (x,y,z) -> (x,[y],z)) pi)) None)
            outputCexAsDefect cex
            //Investigate counterexample. Hopefully returns a solution:
            match Lasso.investigate_cex pars p_instrumented safety pi !found_disj_rfs !found_lex_rfs lex_info with
            | (None, _) ->
                //We hit this case when the counterexample is not due to a cycle (i.e., we
                //investigated the counterexample, but it wasn't a lasso at all, but just a
                //straight-line path to the error loc)
                //dieWith "Obtained counterexample to termination without a cycle!"
                if findPreconds then
                    insertForRerun pars None existential f final_loc p_orig loopnode_to_copiednode loc_to_loopduploc f_contains_AF p_bu_sccs safety cps_checked_for_term pi propertyMap visited_BU_cp visited_nodes p_instrumented

                    if pars.dottify_input_pgms then
                        Output.print_dot_program p_instrumented "input__instrumented_cleaned_rerun.dot"
                else
                    cex_found <- true
                    finished <- true

            /////////// Disjunctive (transition invariant) argument:
            | (Some(Lasso.Disj_WF(cp, rf, bnd)),_) ->
                Instrumentation.instrument_disj_RF pars cp rf bnd found_disj_rfs cp_rf p_instrumented safety

            /////////// Lexicographic termination argument:
            | (Some(Lasso.Lex_WF(cp, decr_list, not_incr_list, bnd_list)),_) ->
                Instrumentation.instrument_lex_RF pars cp decr_list not_incr_list bnd_list found_lex_rfs cp_rf_lex p_instrumented safety lex_info

            /////////// Lexicographic polyranking termination argument:
            | (Some(Lasso.Poly_WF(poly_checkers)),cp) ->
                Instrumentation.instrument_poly_RF pars cp poly_checkers cp_rf_lex p_instrumented safety

            /////////// Program simplification:
            | (Some(Lasso.Transition_Removal(trans_to_remove)), _) ->
                //Remove the transitions from the program, remove them from the reachability graph:
                for trans_idx in trans_to_remove do
                    let (k,cmds,k') = p_instrumented.GetTransition trans_idx
                    p_instrumented.RemoveTransition trans_idx
                    safety.DeleteProgramTransition (k, cmds, k')
                    safety.ResetFrom k

            /////////// Counterexample for which we couldn't find a program refinement:
            | (Some(Lasso.CEX(cex)), failure_cp) ->
                Log.log pars <| sprintf "Could not find termination argument for counterexample on cutpoint %i" failure_cp
                //If we're doing lexicographic method, try finding a recurrent set at this point (before trying anything else)
                let attempting_lex = ((lex_info.cp_attempt_lex).[failure_cp])
                if attempting_lex && pars.prove_nonterm then
                    match RecurrentSets.synthesize pars (if termination_only then cex.stem.Value else []) cex.cycle.Value termination_only with
                    | Some set ->
                        terminating <- Some false
                        recurrent_set <- Some (failure_cp, set)
                    | None   -> ()

                //if we found a recurrent set, exit
                if (terminating).IsSome then
                    noteUnhandledCex cex
                else
                    //We might haven chosen the wrong order of lexicographic RFs. Try backtracking to another option:
                    let exist_past_lex = (Lasso.exist_past_lex_options failure_cp lex_info)
                    if attempting_lex && exist_past_lex then
                        Log.log pars "Trying to backtrack to other order for lexicographic RF."
                        let (decr_list,not_incr_list,bnd_list) = Instrumentation.switch_to_past_lex_RF pars lex_info failure_cp
                        Instrumentation.instrument_lex_RF pars failure_cp decr_list not_incr_list bnd_list found_lex_rfs cp_rf_lex p_instrumented safety lex_info
                    else
                        //If we are trying lexicographic termination arguments, try switching to lexicographic polyranking arguments:
                        let already_polyrank = (lex_info.cp_polyrank).[failure_cp]
                        if pars.polyrank && termination_only && not(already_polyrank) && attempting_lex then
                            Log.log pars "Switching to polyrank."
                            Instrumentation.switch_to_polyrank pars lex_info failure_cp cp_rf_lex p_instrumented safety
                        else
                            //Try the "unrolling" technique
                            if attempting_lex && pars.unrolling && Instrumentation.can_unroll pars lex_info failure_cp then
                                Log.log pars "Trying the unrolling technique."
                                Instrumentation.do_unrolling pars lex_info failure_cp cp_rf_lex p_instrumented safety termination_only
                            else
                                //Try the "detect initial condition" technique
                                let already_doing_init_cond = ((lex_info.cp_init_cond).[failure_cp])
                                if pars.init_cond && attempting_lex && not(already_doing_init_cond) && not(pars.polyrank) then
                                    Log.log pars "Trying initial condition detection."
                                    Instrumentation.do_init_cond pars lex_info failure_cp p_instrumented cp_rf_lex safety

                                // That's it, no tricks left. Return the counterexample and give up
                                else
                                    Log.log pars "Giving up."
                                    noteUnhandledCex cex
                                    cex_found <- true

                                    //If we are doing lexicographic proving, we already tried nonterm further up:
                                    if not(attempting_lex) && (terminating).IsNone && pars.prove_nonterm && ((!unhandled_counterexample).IsSome) then
                                        match RecurrentSets.synthesize pars (if termination_only then cex.stem.Value else []) cex.cycle.Value termination_only with
                                        | Some set ->
                                            terminating <- Some false
                                            recurrent_set <- Some (failure_cp, set)
                                        | None   -> ()

                                    finished <- true

                if (recurrent_set).IsSome then
                    cex_found <- true

                if findPreconds then
                    //Some true = successful termination proof
                    //Some false = successful nontermination proof (RS in recurrent_set)
                    //None = Giving up
                    if terminating = Some false then
                        finished <- false
                        terminating <- None
                        insertForRerun pars recurrent_set existential f final_loc p_orig loopnode_to_copiednode loc_to_loopduploc f_contains_AF p_bu_sccs safety cps_checked_for_term pi propertyMap visited_BU_cp visited_nodes p_instrumented
                    else if terminating = None && finished = true then
                        //Giving up, if no lex/recurrent set found, then false and entail giving up.
                        //TODO: Exit recursive bottomUp all together, as we cannot proceed with verification
                        //if we have reached this point.
                        raise (System.ArgumentException("Cannot synthesize preconditions due to a failure in either lexicographic function or recurrent set generation!"))

            Stats.endTimer "T2 - Counterexample analysis"
        Utils.run_clear()
    done
    //This is marking nodes that have now cex reaching them for existential..
    for n in p_orig.Locations do
        if p_orig.Initial <> n && existential && isorigNodeNum n p_orig then
            if loopnode_to_copiednode.ContainsKey n then
                if not(Set.contains loopnode_to_copiednode.[n] !visited_nodes) && not(Set.contains n !visited_nodes) then
                    propertyMap.Add(f,(n,Formula.falsec))
            else if not(Set.contains n !visited_nodes) then
                propertyMap.Add(f,(n,Formula.falsec))

    //For A we explicitly mark the nodes that do not have preconditions with true.
    if not(existential) then
         let trueNodes = propertyMap.[f] |> Set.map (fun (x,y) -> x)
         p_orig_loops.Keys |> Seq.iter (fun locs -> if not(trueNodes.Contains locs) then propertyMap.Add(f,(locs,Formula.truec)))

    Utils.reset_timeout()

    let is_eg f = match f with
                  | CTL.EG _ -> true
                  | _ -> false

    let return_option =
        if termination_only then
            match terminating with
            | Some true ->
                Some (true, output_term_proof !scc_simplification_rfs !found_lex_rfs !found_disj_rfs)
            | Some false ->
                if not(p_instrumented.IncompleteAbstraction) then
                    assert (!unhandled_counterexample <> None)
                    Some (false, output_nonterm_proof (recurrent_set).Value)
                else
                    None
            | None ->
                None
        else
            if cex_found && not(existential) then
                Some (false, output_cex cex existential)
            else if cex_found && (is_eg f) && (recurrent_set).IsSome then
                Some (true, output_cex cex existential)
            else if cex_found && (is_eg f) && (recurrent_set).IsNone then
                Some (false, output_nocex existential)
            else if cex_found && existential then
                Some (true, output_cex cex existential)
            else if not(cex_found) && not(existential) then
                Some (true, output_nocex existential)
            else
                Some (false, output_nocex existential)

    (return_option, propertyMap)

let propagate_nodes (p : Programs.Program) f (propertyMap : SetDictionary<CTL.CTL_Formula, int * Formula.formula>) =
    //Propagate to non-cutpoints if those have not been reached yet.
    let locs = p.Locations
    let preCond_map = fold_by_loc Formula.And propertyMap.[f]
    for n in locs do
        if not(preCond_map.ContainsKey n) && n <> p.Initial then
            propertyMap.Add(f,(n ,Formula.truec))

let nested_X f f_opt (p : Programs.Program) x_formula (props : SetDictionary<CTL.CTL_Formula, int * Formula.formula>) (fairness_constraint : (Formula.formula*Formula.formula) option) =
    let (p_loops, _) = p.FindLoops()
    let (orig_f,f) =
        match f_opt with
        |Some(sub_f) -> (f,sub_f)
        |None -> (f,f)    
    let propertyMap = new SetDictionary<CTL.CTL_Formula, int * Formula.formula>()
    let prevMap = new System.Collections.Generic.Dictionary<int, List<int>>()
    for (k, _, k') in p.Transitions do
        if not(p_loops.ContainsKey k' && (p_loops.[k'].Contains k)) then              
            if prevMap.ContainsKey k' then
               prevMap.[k'] <- k::prevMap.[k'] 
            else
               prevMap.Add(k', [k])
        
        else if p_loops.ContainsKey k' then
            if prevMap.ContainsKey k' then
               prevMap.[k'] <- k'::prevMap.[k'] 
            else
               prevMap.Add(k', [k']) 
    let map_by_loc = if x_formula then
                        fold_by_loc Formula.Or props.[f]
                     else
                        fold_by_loc Formula.And props.[f]
    map_by_loc.Remove(p.Initial) |> ignore

    let cmd index_formula = 
        match fairness_constraint with
        |Some _ -> 
            if x_formula then
                Formula.And(index_formula,Formula.Eq(Term.Var(Formula.fair_term_var),Term.Const(bigint.Zero)))
            else
                Formula.Or(index_formula,Formula.Eq(Term.Var(Formula.fair_term_var),Term.Const(bigint.One)))    
        |None -> index_formula

    map_by_loc.Keys |> Set.ofSeq |>
        Set.iter(fun x -> let prev_states = prevMap.[x]
                          prev_states |> List.filter (fun x -> x <> p.Initial)|>
                          List.iter(fun y -> propertyMap.Add(orig_f,(y, (cmd map_by_loc.[x]) ))))                

    propertyMap 

let set_Rest (props : SetDictionary<CTL.CTL_Formula, int * Formula.formula>) locs formula deflt =
    let X_loc = fold_by_loc Formula.And props.[formula]
    let remaining_loc = Set.difference (locs) (Set.ofSeq (X_loc.Keys))
    remaining_loc |> Set.iter(fun x -> props.Add(formula,(x,deflt)))

/// Proves a CTL property, innermost formulas first, using preconditions.
/// The parameter propertyMap represents a list with the first element being the nested CTL property
/// and the second being a seq of locations/pre-conditions pairs.
/// Note that this map is mutated throughout the proof process.
let rec bottomUp (pars : Parameters.parameters) (p:Programs.Program) (f:CTL.CTL_Formula) (termination_only:bool) nest_level fairness_constraint (propertyMap : SetDictionary<CTL.CTL_Formula, (int*Formula.formula)>)=
    let mutable ret_value = None

    //Recurse through the formula, try finding preconditions for each (loc, subformula) pair:
    match f with        
    | CTL.EG e
    | CTL.EF e ->
        //First get subresults                 
        if nest_level >= 0 then
            bottomUp pars p e termination_only (nest_level + 1) fairness_constraint propertyMap |> ignore
        //If we are in the outermost case, check if the precondition holds for the initial state, return that:
        if nest_level = 0 || nest_level = -1 then
            let ret = fst <| prover pars p f termination_only propertyMap fairness_constraint true false false
            ret_value <- ret
        //Otherwise, check the formula and push the inferred loc/precondition data for the subproperty into our propertyMap
        //as disjunction (because we are proving existentials, these correspond to witnesses to the property)
        else           
            match e with
            | CTL.AX _ ->        
                let props = snd <| prover pars p f termination_only propertyMap fairness_constraint true true false             
                set_Rest props p.Locations f Formula.falsec
                propertyMap.Union(nested_X f (Some(f)) p true props fairness_constraint)
            | CTL.EX _ ->
                let props = snd <| prover pars p f termination_only propertyMap fairness_constraint true true false
                set_Rest props p.Locations f Formula.falsec
                propertyMap.Union(nested_X f (Some(f)) p true props fairness_constraint)
            | _ ->
                let props = snd <| prover pars p f termination_only propertyMap fairness_constraint true true false
                let preCond_map = fold_by_loc Formula.Or props.[f]
                preCond_map |> Seq.iter(fun x -> propertyMap.Add(f,(x.Key,x.Value)))

    | CTL.EX e ->
        if nest_level >= 0 then
            bottomUp pars p e termination_only (nest_level + 1) fairness_constraint propertyMap |> ignore
        //If we are in the outermost case, check if the precondition holds for the initial state, return that:
        if nest_level = 0 || nest_level = -1 then
            let ret = fst <| prover pars p f termination_only propertyMap fairness_constraint true false true
            ret_value <- ret
        //Otherwise, check the formula and push the inferred loc/precondition data into our propertyMap (as implicit conjunction)
        else                  
            let Props = snd <| prover pars p (CTL.EF(e)) termination_only propertyMap fairness_constraint true true true
            set_Rest Props p.Locations (CTL.EF(e)) Formula.falsec
            let preCond_map = nested_X f (Some(CTL.EF(e))) p true Props fairness_constraint
            let x_formulae = fold_by_loc Formula.Or preCond_map.[f]
            x_formulae |> Seq.iter(fun x -> propertyMap.Add(f,(x.Key,x.Value)))
 
    | CTL.AX e ->
        if nest_level >= 0 then
            bottomUp pars p e termination_only (nest_level + 1) fairness_constraint propertyMap |> ignore
        //If we are in the outermost case, check if the precondition holds for the initial state, return that:
        if nest_level = 0 || nest_level = -1 then
            let ret = fst <| prover pars p f termination_only propertyMap fairness_constraint false false true
            ret_value <- ret
        //Otherwise, check the formula and push the inferred loc/precondition data into our propertyMap (as implicit conjunction)    
        else  
            let Props = snd <| prover pars p (CTL.AG(e)) termination_only propertyMap fairness_constraint false true true
            set_Rest Props p.Locations (CTL.AG(e)) Formula.truec
            let preCond_map =  nested_X f (Some(CTL.AG(e))) p false Props fairness_constraint
            let x_formulae = fold_by_loc Formula.And preCond_map.[f]
            x_formulae |> Seq.iter(fun x -> propertyMap.Add(f,(x.Key,x.Value)))
            propertyMap.Union(preCond_map)
 
    | CTL.AG e
    | CTL.AF e -> 
        //First get subresults
        if nest_level >= 0 then
            bottomUp pars p e termination_only (nest_level + 1) fairness_constraint propertyMap |> ignore               
        //If we are in the outermost case, check if the precondition holds for the initial state, return that:
        if nest_level = 0 || nest_level = -1 then
            let ret = fst <| prover pars p f termination_only propertyMap fairness_constraint false false false
            ret_value <- ret
        //Otherwise, check the formula and push the inferred loc/precondition data into our propertyMap (as implicit conjunction)
        else
            match e with
            | CTL.AX _ ->               
                let Props = snd <| prover pars p f termination_only propertyMap fairness_constraint false true false             
                set_Rest Props p.Locations f Formula.truec
                propertyMap.Union(nested_X f (Some(f)) p false Props fairness_constraint)
            | CTL.EX _ ->
                let Props = snd <| prover pars p f termination_only propertyMap fairness_constraint false true false
                set_Rest Props p.Locations f Formula.truec
                propertyMap.Union(nested_X f (Some(f)) p false Props fairness_constraint)
            | _ ->
                let Props = snd <| prover pars p f termination_only propertyMap fairness_constraint false true false
                propertyMap.Union(Props)                                                                                            
    | CTL.AW(e1, e2) -> 
        //First get subresults for the subformulae
        if nest_level >= 0 then
            bottomUp pars p e1 termination_only (nest_level+1) fairness_constraint propertyMap |> ignore
            bottomUp pars p e2 termination_only (nest_level+1) fairness_constraint propertyMap |> ignore
        //Propagate knowledge for non-atomic formulae
        if not(e1.isAtomic) && e2.isAtomic then
            propagate_nodes p e1 propertyMap
        else if e1.isAtomic && not(e2.isAtomic) then
            propagate_nodes p e2 propertyMap
  
        //If Operator is not nested within another temporal property, then check at the initial state
        if nest_level = 0 || nest_level = -1 then
            let ret = fst <| prover pars p f termination_only propertyMap fairness_constraint false false false
            ret_value <- ret
        //Otherwise, check the formula and push the inferred loc/precondition data into our propertyMap (as implicit conjunction)
        else
            let Props = snd <| prover pars p f termination_only propertyMap fairness_constraint false true false
            propertyMap.Union(Props)
    | CTL.CTL_And(e1,e2)                     
    | CTL.CTL_Or(e1,e2)  -> 
        //First get subresults for the subformulae
        if not(e1.isAtomic) && not(e2.isAtomic) && nest_level = 0 then
            let prop1 = bottomUp pars p e1 termination_only 0 fairness_constraint propertyMap 
            let prop2 = bottomUp pars p e2 termination_only 0 fairness_constraint propertyMap

            let (prop_value1,output) =
                match prop1 with
                | Some(pair) -> pair 
                | None -> failwith "Failure when doing &&/||"
            let (prop_value2,output) =
                match prop2 with
                | Some(pair) -> pair 
                | None -> failwith "Failure when doing &&/||"
            match f with
               | CTL.CTL_And _ -> ret_value <- Some(prop_value1 && prop_value2, output)
               | CTL.CTL_Or _ -> ret_value <- Some(prop_value1 || prop_value2, output)
               | _ -> failwith "Failure when doing &&/||"

                
        else
            if nest_level >= 0 then
                bottomUp pars p e1 termination_only (nest_level+1) fairness_constraint propertyMap |> ignore
                bottomUp pars p e2 termination_only (nest_level+1) fairness_constraint propertyMap |> ignore

            //Propagate knowledge for non-atomic formulae
            (*if not(e1.isAtomic) && e2.isAtomic then
                propagate_nodes p e1 propertyMap
            else if e1.isAtomic && not(e2.isAtomic) then
                propagate_nodes p e2 propertyMap
            else
                if nest_level = 0 || nest_level = -1 then*)
            propagate_nodes p e1 propertyMap
            propagate_nodes p e2 propertyMap

            let preCond_map1 = match e1 with
                               |CTL.EF _ |CTL.EG _ |CTL.EU _ |CTL.EX _ 
                               |CTL.CTL_Or _-> fold_by_loc Formula.Or propertyMap.[e1]
                               |_ -> fold_by_loc Formula.And propertyMap.[e1]
            let preCond_map2 = match e2 with
                               |CTL.EF _ |CTL.EG _ |CTL.EU _ |CTL.EX _ 
                               |CTL.CTL_Or _ ->fold_by_loc Formula.Or propertyMap.[e2]
                               |_ -> fold_by_loc Formula.And propertyMap.[e2]  


            let IentryKeys = Set.intersect ((preCond_map1.Keys) |> Set.ofSeq) ((preCond_map2.Keys) |> Set.ofSeq)

            for entry in IentryKeys do
                let precondTuple = (preCond_map1.[entry], preCond_map2.[entry])
                match f with
                | CTL.CTL_And _ -> propertyMap.Add (f, (entry, (Formula.And precondTuple)))
                | CTL.CTL_Or _ -> propertyMap.Add (f, (entry, (Formula.Or precondTuple)))
                | _ -> failwith "Failure when doing &&/||"

            //If Operator is not nested within another temporal property, then check at the initial state
            if nest_level = 0 || nest_level = -1 then
               let ret = fst <| prover pars p f termination_only propertyMap fairness_constraint false false false
               ret_value <- ret
 
    | CTL.Atom a ->  
        //We've hit bottom, so now to prove the next outer temporal property
        //instrumenting in the atomic predicate versus preconditions at each
        //cutpoint.
        //If only one temporal property, then must check at every location
        if nest_level = 1 then
            for k in p.Locations do
                propertyMap.Add(f,(k,a))
        else
            //let scc_locs = p_sccs.Items |> Seq.collect snd |> Set.ofSeq
            //scc_locs |> Set.iter (fun loc -> propertyMap.Add(f, (loc, a)))
            //*****//
            p.Locations |> Set.iter(fun loc -> propertyMap.Add(f, (loc, a)))
    | CTL.EU _ ->
        raise (new System.NotImplementedException "EU constraints not yet implemented")

    if fairness_constraint.IsSome then
        let formulaMap = propertyMap.[f]
        propertyMap.Remove(f) |> ignore
        propertyMap.Union(quantify_proph_var f.IsExistential f formulaMap "fair_proph")

    ret_value

let make_program_infinite (p : Programs.Program) =
    let (p_loops, p_sccs) = p.FindLoops()
    let mutable visited = Set.empty
    let infinite_loop = p.GetLabelledNode "INF_Loop"

    //Creating self-loop
    p.AddTransition infinite_loop [Programs.assign Formula.fair_term_var (Term.Const(bigint.One))] infinite_loop

    //Find dead end locations
    let mutable dead_ends = p.Locations
    for (k, _, _) in p.Transitions do
       if Set.contains k dead_ends then
           dead_ends <- Set.remove k dead_ends

    for (n, (k, c, k')) in p.TransitionsWithIdx do
        if k = p.Initial then
            p.SetTransition n (k, c @ [Programs.assign Formula.fair_term_var (Term.Const(bigint.Zero))],k')
        else if (p_loops.ContainsKey k') && not(Set.contains k' visited) then
            visited <- Set.add k' visited
            //Want to make sure that it's not a nested loop.
            let inner_loop = p_sccs.Items |> Seq.exists (fun (cp, locs) -> (k' <> cp && Set.contains k' locs))
            if not(inner_loop) then
                let intersect = Set.difference p_loops.[k'] p_sccs.[k']
                //If empty, then there are no outgoing edges from the loop
                //We thus add our own so we can create a non-terminating program
                if intersect.IsEmpty then
                    //Negate the loop guard to generate an outgoing edge
                    //This is done by finding all the edges going into the loop
                    let mutable trans_visited = Set.empty
                    let mutable trans_commands = List.Empty
                    for (m, c, m') in p.Transitions do
                        if (m = k') && not(Set.contains m' trans_visited) then
                            trans_visited <- Set.add m' trans_visited
                            let f = c |> List.map(function | (Programs.Assume(_,f)) -> f
                                                           | _ -> Formula.truec )
                            let f_conj = Formula.conj f
                            trans_commands <- [f_conj] @ trans_commands
                    let neg_commands = trans_commands |> List.map(fun x -> Formula.negate(x)) |> Formula.conj
                    let disj_commands = Formula.polyhedra_dnf neg_commands |> Formula.split_disjunction
                    for i in disj_commands do
                        p.AddTransition k' [Programs.assume i] infinite_loop
        if Set.contains k' dead_ends then
            p.AddTransition k' [Programs.assume (Formula.truec)] infinite_loop

let rec nTerm f =
    match f with
    | CTL.Atom a -> CTL.Atom a
    | CTL.CTL_And(e1,e2) ->  CTL.CTL_And(nTerm e1, nTerm e2)
    | CTL.CTL_Or(e1,e2)  ->  CTL.CTL_Or(nTerm e1, nTerm e2)
    //Revise X and W to also have nontermination and termination
    | CTL.EX e -> CTL.EX(CTL.CTL_And(nTerm e,CTL.Atom(Formula.Eq(Term.Var(Formula.fair_term_var),Term.Const(bigint.Zero)))))
    | CTL.AX e -> CTL.AX(CTL.CTL_Or(nTerm e,CTL.Atom(Formula.Eq(Term.Var(Formula.fair_term_var),Term.Const(bigint.One)))))     
    | CTL.EG e -> CTL.EG(CTL.CTL_And(nTerm e, CTL.EG(CTL.Atom(Formula.truec))))
    | CTL.EF e -> CTL.EF(CTL.CTL_And(nTerm e, CTL.EG(CTL.Atom(Formula.truec)))) 
    | CTL.AG e -> CTL.AG(CTL.CTL_Or(nTerm e, CTL.AF(CTL.Atom(Formula.falsec))))
    //| CTL.AG e -> CTL.AG e
    | CTL.AF e -> CTL.AF e
    //| CTL.AF e -> CTL.AF(CTL.CTL_Or(nTerm e, CTL.AF(CTL.Atom(Formula.falsec))))
    | CTL.AW(e1,e2) -> CTL.AW(nTerm e1, (CTL.CTL_Or(nTerm e2, CTL.AF(CTL.Atom(Formula.falsec)))))
    | CTL.EU _ -> raise (new System.NotImplementedException "EU constraints not yet implemented")
    
let bottomUpProver (pars : Parameters.parameters) (p:Programs.Program) (f:CTL.CTL_Formula) (termination_only:bool) (fairness_constraint : (Formula.formula * Formula.formula) option) =
    Z.refreshZ3Context()
    Utils.timeout pars.timeout

    if pars.elim_temp_vars then
        let formula_vars = CTL.CTL_Formula.freevars f
        p.ConstantAssignmentPropagation formula_vars
        p.LetConvert (Analysis.liveness p formula_vars)

    //Under CTL semantics, it is assumed that all paths are infinite. We thus add infinite loops to any terminating paths unless we are explicitly proving termination.
    //For example, we would be proving AF x instead of AF x || termination, which is what is proved if the path is not infinite.
    //All terminating states are marked by fair_term_var. This variable is then used by both AX/EX and later fairness, as an AX property holds if the next state is terminating, while an EX
    //property does not.
    //When proving Fair + CTL, we do not need to prove properties pertaining terminating paths, thus fair_term_var is utilized here as well.
    if not(termination_only) then make_program_infinite p

    //Termination proving obviously doesn't work as normal then, so instead check __fair_TERM == 1 and turn off termination trickery.
    let (f,termination_only) = if termination_only && fairness_constraint.IsSome then
                                    (CTL.AF(CTL.Atom((Formula.Eq(Term.Var(Formula.fair_term_var),Term.Const(bigint.One))))),false)
                               else if not(termination_only) && fairness_constraint.IsSome then
                                    (nTerm f, false)
                               else
                                    (f,termination_only)

    let propertyMap = SetDictionary<CTL.CTL_Formula, int * Formula.formula>()
    let ret_value = 
        try
            bottomUp pars p f termination_only 0 fairness_constraint propertyMap
        with
        | :? System.ArgumentException as ex -> 
            printfn "Exception! %s " (ex.Message)
            None

    Utils.reset_timeout()

    //Fix up return value to also print something proof-like for CTL things:
    if ret_value.IsSome && not(termination_only) then
        let (propertyValidity, proof_printer) = ret_value.Value
        let ext_proof_printer (outWriter : System.IO.TextWriter) =
            proof_printer outWriter
            outWriter.WriteLine("Preconditions generated / checked during the proof:")
            for (subFormula, preconditions) in propertyMap do
                outWriter.WriteLine(" - Preconditions for subformula {0}:", subFormula.pp)
                for (loc, precondition) in preconditions |> Seq.sortBy fst do
                    outWriter.WriteLine("    at loc. {0:D}{1}: {2}", loc, (match p.GetNodeLabel loc with | Some label -> " (label " + label + ")" | None -> ""), precondition.pp)
        Some (propertyValidity, ext_proof_printer)
    else
        ret_value

(*
****************************************************************************************
We are now going to prove CTLStar in combination with determinization reduction
from LTL and CTL, and the precondition synthesis methodology. 
1. Take in the control flow graph. 
2. Parse the formula, if a state formula, run regular CTL Model Checker
3. If a path formula, add A quantifier, and apply determinization procedure.
    3.1 Find all non-deterministic points/branching points in the program
    3.2 Use preophecy variable generation to break branching
    3.3 Run CTL Model Checker on newly modified control flow graph
*****************************************************************************************
*)
let convert_star_CTL (f:CTL.CTLStar_Formula) (e_sub1:CTL.CTL_Formula option) e_sub2 : CTL.CTL_Formula = 
    let retrieve_formula e_sub = 
        match e_sub with
        |Some(a) -> a
        |None -> failwith "Failure when converting CTL* to CTL"

    let match_path_form (frm: CTL.Path_Formula) : CTL.CTL_Formula =
        let e_sub1 = retrieve_formula e_sub1
        match frm with
        | CTL.Path_Formula.F _-> CTL.AF e_sub1
        | CTL.Path_Formula.G _ -> CTL.AG e_sub1
        | CTL.Path_Formula.X _-> CTL.AX e_sub1
        | CTL.Path_Formula.W (e2,e3) -> let e_sub2 = retrieve_formula e_sub2                                         
                                        CTL.AW (e_sub1,e_sub2)
        //The reason why U isn't included is because we currently only have support for AW and not AU
        //Technically AU can be expressed in AW/AG, so U when verifying LTL can be written in terms of W/G. 
    match f with        
    | CTL.Path e->   match_path_form e                                  
    | CTL.State e -> 
                     match e with                     
                     | CTL.A e1 -> match_path_form e1
                     | CTL.E e1 -> let e_sub1 = retrieve_formula e_sub1
                                   match e1 with
                                   | CTL.Path_Formula.F _-> CTL.EF e_sub1
                                   | CTL.Path_Formula.G _ -> CTL.EG e_sub1
                                   | CTL.Path_Formula.X _-> CTL.EX e_sub1
                                   | CTL.Path_Formula.U (e2,e3) -> CTL.EU (e_sub1,retrieve_formula e_sub2)
                     | CTL.And _ -> CTL.CTL_And(retrieve_formula e_sub1 ,retrieve_formula e_sub2)
                     | CTL.Or _ ->  CTL.CTL_Or(retrieve_formula e_sub1 ,retrieve_formula e_sub2)
                     | CTL.Atm a->  CTL.Atom a  

let addToHistoryBlock (f:CTL.Path_Formula) e_sub1 e_sub2 nest_level (propertyMap:  SetDictionary<CTL.CTL_Formula, (int*Formula.formula)>) (historyBlocks: (string * Programs.Command list * string) list ref) initBlocks =

    let historyVar : Var.var =
        match f with
        | CTL.Path_Formula.P _ -> ("P_" + nest_level.ToString())
        | CTL.Path_Formula.H _ -> ("H_" + nest_level.ToString())
        | CTL.Path_Formula.Y _ -> ("Y_" + nest_level.ToString())
        | CTL.Path_Formula.B (_,_)-> ("B_" + nest_level.ToString())
        | _ -> failwith "Calling history methods with a future-connectives."

    //propertyMap.Add(f,(0,Formula.Ge(Term.var historyVar,Term.Const(Const.))))
    //historyVar will be the new replaced formula.
    historyVar
    
let rec starBottomUp (pars : Parameters.parameters) (p:Programs.Program) (p_dtmz:Programs.Program) nest_level propertyMap (f:CTL.CTLStar_Formula) (termination_only:bool) is_ltl is_past (historyBlocks: (string * Programs.Command list * string) list ref) initBlocks =
    //You'll notice that the syntax for CTL* is disconnected from the original CTL implementation. Below however,
    //I parse the CTL* syntax and call on the CTL implementation. The same thing is done for LTL with the "morally equivalent"
    //property in CTL.
    match f with        
    | CTL.Path e->  
                    //is_ltl := true                       
                    let(e_sub1,e_sub2) =
                        match e with
                        | CTL.Path_Formula.F e2 | CTL.Path_Formula.G e2 | CTL.Path_Formula.P e2 | CTL.Path_Formula.H e2  
                        | CTL.Path_Formula.X e2 | CTL.Path_Formula.Y e2-> (snd <|starBottomUp pars p p_dtmz (nest_level - 1) propertyMap e2 termination_only is_ltl is_past historyBlocks initBlocks, None)
                        | CTL.Path_Formula.W (e2,e3) | CTL.Path_Formula.B (e2,e3) -> (snd <|starBottomUp pars p p_dtmz (nest_level - 1) propertyMap e2 termination_only is_ltl is_past historyBlocks initBlocks,
                                                                                        snd <|starBottomUp pars p p_dtmz (nest_level - 1) propertyMap e3 termination_only is_ltl is_past historyBlocks initBlocks)                       
                    is_ltl := true
                    
                    match e with
                        | CTL.Path_Formula.F _ | CTL.Path_Formula.G _ | CTL.Path_Formula.X _ | CTL.Path_Formula.W (_,_)->
                            //Call LTL to CTL formula conversaion
                            let new_F : CTL.CTL_Formula = convert_star_CTL f e_sub1 e_sub2
                            //Then call CTL bottom up on it with determinized program
                            let ret_value = bottomUp pars p_dtmz new_F termination_only nest_level None propertyMap
                            (ret_value,Some(new_F))
                        | CTL.Path_Formula.P _ | CTL.Path_Formula.H _ | CTL.Path_Formula.Y _ | CTL.Path_Formula.B (_,_)->
                            //Create a set of edges that would be added onto p and p_dtmz when a state formula is reached
                            //Need two set of edges, one for initial and one for transition system
                            //For each past connective, we add two(branchings) transitions, if a subformula precondition is true, and if it's false
                            //For inititializing the transitions ...?


                            //Will need to look into propertyMap and check the properties for e_sub1 and e_sub2
                            //and use those as a determining factor 


                            //new_F will simply be a history variable/atomic proposition
                            //For propertyMap add that the history_var == 1 as the precondition. 
                            //What about ret_value?
                            (None,None)
                  
                    //Return propertyMap                    
    | CTL.State e ->  
                     let past = false                    
                     match e with
                     | CTL.A e1 
                     | CTL.E e1 -> let (e_sub1,e_sub2) =
                                       //We verify on the second nested formula, as e1 is considered part of the CTL formula
                                       //such as AF AG, etc. 
                                       match e1 with
<<<<<<< HEAD
                                       | CTL.Path_Formula.F e2 | CTL.Path_Formula.G e2 | CTL.Path_Formula.P e2 | CTL.Path_Formula.H e2 
                                       | CTL.Path_Formula.Y e2 | CTL.Path_Formula.X e2 -> (snd<|starBottomUp pars p p_dtmz (nest_level - 1) propertyMap e2 termination_only is_ltl is_past historyBlocks initBlocks, None)
                                       | CTL.Path_Formula.W (e2,e3) | CTL.Path_Formula.B (e2,e3)-> (snd <| starBottomUp pars p p_dtmz (nest_level - 1) propertyMap e2 termination_only is_ltl is_past historyBlocks initBlocks,
                                                                                                    snd <| starBottomUp pars p p_dtmz (nest_level - 1) propertyMap e3 termination_only is_ltl is_past historyBlocks initBlocks)
                                   //Now match based on future of past connective
                                   let(ret_value,new_F) = 
                                       match e1 with 
                                       | CTL.Path_Formula.F _ | CTL.Path_Formula.G _ | CTL.Path_Formula.X _ 
                                       | CTL.Path_Formula.W (_,_) ->
                                                           let new_F = convert_star_CTL f e_sub1 e_sub2       
                                                           let ret_value = 
                                                                if (!is_ltl) then
                                                                    is_ltl := false
                                                                    let ret = bottomUp pars p_dtmz new_F termination_only nest_level None propertyMap
                                                                    let formulaMap = propertyMap.[new_F]                                                                                   
                                                                    propertyMap.Remove(new_F)|> ignore                                        
                                                                    propertyMap.Union(quantify_proph_var e.IsExistential new_F formulaMap "__proph_var_det")                                         
                                                                    ret
                                                                else
                                                                     bottomUp pars p new_F termination_only nest_level None propertyMap
                                                           (ret_value,Some(new_F))
                                        | CTL.Path_Formula.P _ | CTL.Path_Formula.H _ | CTL.Path_Formula.Y _ 
                                        | CTL.Path_Formula.B (_,_) ->   //In thise case we modify both of the programs to include the history variables
                                                                        //Will need to look into propertyMap and check the properties for e_sub1 and e_sub2
                                                                        //and use those as a determining factor 
                                                                        let new_F = addToHistoryBlock e1 e_sub1 e_sub2 nest_level propertyMap historyBlocks initBlocks

                                                                        //new_F will simply be a history variable/atomic proposition
                                                                        //For propertyMap add that the history_var == 1 as the precondition. 
                                                                        (None,None)
                                        | _ ->(None,None)
                                    //Quantify the whole program from prophecy variables
                                   (ret_value,new_F)
=======
                                       | CTL.Path_Formula.F e2 | CTL.Path_Formula.G e2 
                                       | CTL.Path_Formula.X e2 -> (snd<|starBottomUp pars p p_dtmz (nest_level - 1) propertyMap e2 termination_only is_ltl, None)
                                       | CTL.Path_Formula.W (e2,e3) -> (snd <| starBottomUp pars p p_dtmz (nest_level - 1) propertyMap e2 termination_only is_ltl,
                                                                        snd <| starBottomUp pars p p_dtmz (nest_level - 1) propertyMap e3 termination_only is_ltl)                                  
                                   let new_F = convert_star_CTL f e_sub1 e_sub2       
                                   let ret_value = 
                                        if (!is_ltl) then
                                            is_ltl := false
                                            let ret = bottomUp pars p_dtmz new_F termination_only nest_level None propertyMap
                                            let formulaMap = propertyMap.[new_F]                                                                             
                                            propertyMap.Remove(new_F)|> ignore                                      
                                            propertyMap.Union(quantify_proph_var e.IsExistential new_F formulaMap "__proph_var_det")                                         
                                            ret
                                        else
                                             bottomUp pars p new_F termination_only nest_level None propertyMap
                                   
                                   (ret_value,Some(new_F))
>>>>>>> 847c6394

                     | CTL.And (e1,e2) 
                     | CTL.Or (e1,e2) ->  let e_sub1 = snd<|starBottomUp pars p p_dtmz (nest_level - 1) propertyMap e1 termination_only is_ltl is_past historyBlocks initBlocks
                                          let e_sub2 = snd <|starBottomUp pars p p_dtmz (nest_level - 1) propertyMap e2 termination_only is_ltl is_past historyBlocks initBlocks
                                          let new_F = convert_star_CTL f e_sub1 e_sub2
                                          let ret_value = 
                                            if (!is_ltl) then
                                                bottomUp pars p_dtmz new_F termination_only nest_level None propertyMap
                                            else 
                                                bottomUp pars p new_F termination_only nest_level None propertyMap
                                          (ret_value,Some(new_F))
                                          
                     | CTL.Atm _ -> let new_F = convert_star_CTL f None None
                                    let ret_value = bottomUp pars p new_F termination_only nest_level None propertyMap
                                    (ret_value,Some(new_F))
                     

let CTLStar_Prover (pars : Parameters.parameters) (p:Programs.Program) (f:CTL.CTLStar_Formula) (termination_only:bool) =             
    //Now collect all branching points, with the initial node being a and branching nodes being
    //b and ~b. That is, we are looking for branching points such as a &&b
    // and a && ~b. We then add prophecy variables to partially determinize the program, and carry
    // both the original version and determinized so the former is used for CTL verification
    // and the latter is used for LTL verification.
    //Programs.print_dot_program p "input.dot"  
    let (p_loops, p_sccs) = p.FindLoops()
    let p_det = p.Clone()
    let nodes_count = new System.Collections.Generic.Dictionary<int, int list>() 
    //To Marc: What is the purpose of defining k,c,k' twice when using this new class?
    for (k, _, k') in p.Transitions do
        if nodes_count.ContainsKey k then
            nodes_count.[k] <- k'::nodes_count.[k] 
        else
            nodes_count.Add(k,[k'])

    //Now all nodes except with those with no branching points can be used to generate
    //predicate synthesis to determinize the program. 
    let pred_synth = new System.Collections.Generic.Dictionary<int, int list>()
    nodes_count.Keys |> Seq.iter(fun x -> if nodes_count.[x].Length > 1 then 
                                                     pred_synth.Add(x,nodes_count.[x]))

    
    //Map associating prophecy variables with branching node. It is a pair of sets, with the first pair
    //representing a and b, and the second pair representing a and ~b. See comment below for why it is a set. 
    let proph_map = ref Map.empty

    //Only two branches are allowed from a single location. This will be followed with the exception
    //of loops, where we will split the cases in terms of SCCS, that is, branches that leave the loop
    //and branches that stay within the loop. Otherwise we must assert that there can only be two
    //transitioning branches. T2 files can be re-written to accomodate this, as this restriction
    //does not limit the expressiveness of the transition system.
    for n in pred_synth.Keys do 
        //Cannot be initial node, there can only be one transition from initial node.
        assert (n <> p_det.Initial)
        if p_loops.ContainsKey n then 
            let node_sccs = Set.intersect (p_sccs.[n]) (Set.ofList nodes_count.[n])
            let node_nonsccs = Set.difference (Set.ofList nodes_count.[n]) (p_sccs.[n])
            proph_map := (!proph_map).Add(n,(node_sccs,node_nonsccs))
        else 
            assert(nodes_count.[n].Length = 2)
            proph_map := (!proph_map).Add(n,(set [(nodes_count.[n]).[0]],set [(nodes_count.[n]).[1]]))
        //Adding the prophecy variable for branching point n.
        p_det.AddVariable ((Formula.proph_var_det) + n.ToString())
    
    let determinizedNodes = new System.Collections.Generic.Dictionary<int, int>()
    //Now we determinize the program using the prophecy predicates in proph_map 
    for (n, (k,c,k')) in p_det.TransitionsWithIdx do 
        if (!proph_map).ContainsKey k then
            let (sccnode,outnode) = (!proph_map).[k]
            let proph_var : Var.var = (Formula.proph_var_det) + k.ToString()
            let same_loc = (Set.difference sccnode outnode).IsEmpty
            if Set.contains k' sccnode then
                if not(determinizedNodes.ContainsKey k) then
                    let cmd = [Programs.assume (Formula.Gt(Term.Var(proph_var),Term.Const(bigint.Zero)));
                                Programs.assign proph_var (Term.Sub(Term.Var(proph_var),Term.Const(bigint.One)))]
                    let detNode = p_det.NewNode()
                    p_det.AddTransition k cmd detNode
                    p_det.AddTransition detNode c k'
                    //p_det.SetTransition n (k,c@cmd,k')
                    p_det.RemoveTransition n
                    let cmd = [Programs.assume (Formula.Lt(Term.Var(proph_var),Term.Const(bigint.Zero)));
                                Programs.assign proph_var (Term.Sub(Term.Var(proph_var),Term.Const(bigint.One)))]
                    p_det.AddTransition k cmd detNode
                    //p_det.AddTransition k (c@cmd) k'
                    determinizedNodes.Add(k,detNode)
                else
                    p_det.RemoveTransition n
                    p_det.AddTransition determinizedNodes.[k] c k'
                     

                if same_loc then
                    proph_map := (!proph_map).Remove(k)
                    proph_map := (!proph_map).Add(k,(Set.empty,outnode))
            else if Set.contains k' outnode then
                let proph_node = p_det.NewNode()
                p_det.AddTransition k (c@[Programs.assume (Formula.Eq(Term.Var(proph_var),Term.Const(bigint.Zero)))]) proph_node
                p_det.AddTransition proph_node [Programs.assign proph_var (Term.Nondet)] k'
                p_det.RemoveTransition n

    if pars.dottify_input_pgms then
                        Output.print_dot_program p_det "input__determinized.dot" 
                        Output.print_dot_program p "input__orig.dot"    
    
    //Under CTL semantics, it is assumed that all paths are infinite. We thus add infinite loops to any terminating paths unless we are explicitly proving termination.
    //For example, we would be proving AF x instead of AF x || termination, which is what is proved if the path is not infinite.
    //All terminating states are marked by fair_term_var. This variable is then used by both AX/EX and later fairness, as an AX property holds if the next state is terminating, while an EX
    //property does not.
    //When proving Fair + CTL, we do not need to prove properties pertaining terminating paths, thus fair_term_var is utilized here as well.
    //if not(termination_only) then make_program_infinite p ; make_program_infinite p_det
    let propertyMap = SetDictionary<CTL.CTL_Formula, (int*Formula.formula)>()
    let is_ltl = ref false
    let is_past = ref false
    let historyBlocks = ref []
    let initBlocks = ref []            
    let (ret_value, _) = 
        try
            starBottomUp pars p p_det -1 propertyMap f termination_only is_ltl is_past historyBlocks initBlocks
        with
        | :? System.ArgumentException as ex -> 
            printfn "Exception! %s " (ex.Message)
            (None,None)

    ret_value<|MERGE_RESOLUTION|>--- conflicted
+++ resolved
@@ -1100,7 +1100,7 @@
                 propertyMap.Union(nested_X f (Some(f)) p false Props fairness_constraint)
             | _ ->
                 let Props = snd <| prover pars p f termination_only propertyMap fairness_constraint false true false
-                propertyMap.Union(Props)                                                                                            
+                propertyMap.Union(Props)
     | CTL.AW(e1, e2) -> 
         //First get subresults for the subformulae
         if nest_level >= 0 then
@@ -1355,7 +1355,7 @@
                      | CTL.And _ -> CTL.CTL_And(retrieve_formula e_sub1 ,retrieve_formula e_sub2)
                      | CTL.Or _ ->  CTL.CTL_Or(retrieve_formula e_sub1 ,retrieve_formula e_sub2)
                      | CTL.Atm a->  CTL.Atom a  
-
+    
 let addToHistoryBlock (f:CTL.Path_Formula) e_sub1 e_sub2 nest_level (propertyMap:  SetDictionary<CTL.CTL_Formula, (int*Formula.formula)>) (historyBlocks: (string * Programs.Command list * string) list ref) initBlocks =
 
     let historyVar : Var.var =
@@ -1390,8 +1390,8 @@
                             //Call LTL to CTL formula conversaion
                             let new_F : CTL.CTL_Formula = convert_star_CTL f e_sub1 e_sub2
                             //Then call CTL bottom up on it with determinized program
-                            let ret_value = bottomUp pars p_dtmz new_F termination_only nest_level None propertyMap
-                            (ret_value,Some(new_F))
+                            let ret_value = bottomUp pars p_dtmz new_F termination_only nest_level None propertyMap    
+                            (ret_value,Some(new_F))                   
                         | CTL.Path_Formula.P _ | CTL.Path_Formula.H _ | CTL.Path_Formula.Y _ | CTL.Path_Formula.B (_,_)->
                             //Create a set of edges that would be added onto p and p_dtmz when a state formula is reached
                             //Need two set of edges, one for initial and one for transition system
@@ -1409,7 +1409,7 @@
                             (None,None)
                   
                     //Return propertyMap                    
-    | CTL.State e ->  
+    | CTL.State e ->                       
                      let past = false                    
                      match e with
                      | CTL.A e1 
@@ -1417,7 +1417,6 @@
                                        //We verify on the second nested formula, as e1 is considered part of the CTL formula
                                        //such as AF AG, etc. 
                                        match e1 with
-<<<<<<< HEAD
                                        | CTL.Path_Formula.F e2 | CTL.Path_Formula.G e2 | CTL.Path_Formula.P e2 | CTL.Path_Formula.H e2 
                                        | CTL.Path_Formula.Y e2 | CTL.Path_Formula.X e2 -> (snd<|starBottomUp pars p p_dtmz (nest_level - 1) propertyMap e2 termination_only is_ltl is_past historyBlocks initBlocks, None)
                                        | CTL.Path_Formula.W (e2,e3) | CTL.Path_Formula.B (e2,e3)-> (snd <| starBottomUp pars p p_dtmz (nest_level - 1) propertyMap e2 termination_only is_ltl is_past historyBlocks initBlocks,
@@ -1427,18 +1426,19 @@
                                        match e1 with 
                                        | CTL.Path_Formula.F _ | CTL.Path_Formula.G _ | CTL.Path_Formula.X _ 
                                        | CTL.Path_Formula.W (_,_) ->
-                                                           let new_F = convert_star_CTL f e_sub1 e_sub2       
-                                                           let ret_value = 
-                                                                if (!is_ltl) then
-                                                                    is_ltl := false
-                                                                    let ret = bottomUp pars p_dtmz new_F termination_only nest_level None propertyMap
-                                                                    let formulaMap = propertyMap.[new_F]                                                                                   
-                                                                    propertyMap.Remove(new_F)|> ignore                                        
-                                                                    propertyMap.Union(quantify_proph_var e.IsExistential new_F formulaMap "__proph_var_det")                                         
-                                                                    ret
-                                                                else
-                                                                     bottomUp pars p new_F termination_only nest_level None propertyMap
-                                                           (ret_value,Some(new_F))
+                                                    let new_F = convert_star_CTL f e_sub1 e_sub2       
+                                                    let ret_value = 
+                                                        if (!is_ltl) then
+                                                            is_ltl := false
+                                                            let ret = bottomUp pars p_dtmz new_F termination_only nest_level None propertyMap
+                                                            let formulaMap = propertyMap.[new_F]                                                                                   
+                                                            propertyMap.Remove(new_F)|> ignore                                        
+                                                            propertyMap.Union(quantify_proph_var e.IsExistential new_F formulaMap "__proph_var_det")                                         
+                                                            ret
+                                                        else
+                                                                bottomUp pars p new_F termination_only nest_level None propertyMap
+                                   
+                                                    (ret_value,Some(new_F))
                                         | CTL.Path_Formula.P _ | CTL.Path_Formula.H _ | CTL.Path_Formula.Y _ 
                                         | CTL.Path_Formula.B (_,_) ->   //In thise case we modify both of the programs to include the history variables
                                                                         //Will need to look into propertyMap and check the properties for e_sub1 and e_sub2
@@ -1451,25 +1451,6 @@
                                         | _ ->(None,None)
                                     //Quantify the whole program from prophecy variables
                                    (ret_value,new_F)
-=======
-                                       | CTL.Path_Formula.F e2 | CTL.Path_Formula.G e2 
-                                       | CTL.Path_Formula.X e2 -> (snd<|starBottomUp pars p p_dtmz (nest_level - 1) propertyMap e2 termination_only is_ltl, None)
-                                       | CTL.Path_Formula.W (e2,e3) -> (snd <| starBottomUp pars p p_dtmz (nest_level - 1) propertyMap e2 termination_only is_ltl,
-                                                                        snd <| starBottomUp pars p p_dtmz (nest_level - 1) propertyMap e3 termination_only is_ltl)                                  
-                                   let new_F = convert_star_CTL f e_sub1 e_sub2       
-                                   let ret_value = 
-                                        if (!is_ltl) then
-                                            is_ltl := false
-                                            let ret = bottomUp pars p_dtmz new_F termination_only nest_level None propertyMap
-                                            let formulaMap = propertyMap.[new_F]                                                                             
-                                            propertyMap.Remove(new_F)|> ignore                                      
-                                            propertyMap.Union(quantify_proph_var e.IsExistential new_F formulaMap "__proph_var_det")                                         
-                                            ret
-                                        else
-                                             bottomUp pars p new_F termination_only nest_level None propertyMap
-                                   
-                                   (ret_value,Some(new_F))
->>>>>>> 847c6394
 
                      | CTL.And (e1,e2) 
                      | CTL.Or (e1,e2) ->  let e_sub1 = snd<|starBottomUp pars p p_dtmz (nest_level - 1) propertyMap e1 termination_only is_ltl is_past historyBlocks initBlocks
@@ -1556,9 +1537,7 @@
                     determinizedNodes.Add(k,detNode)
                 else
                     p_det.RemoveTransition n
-                    p_det.AddTransition determinizedNodes.[k] c k'
-                     
-
+                    p_det.AddTransition determinizedNodes.[k] c k'                   
                 if same_loc then
                     proph_map := (!proph_map).Remove(k)
                     proph_map := (!proph_map).Add(k,(Set.empty,outnode))
@@ -1579,7 +1558,7 @@
     //When proving Fair + CTL, we do not need to prove properties pertaining terminating paths, thus fair_term_var is utilized here as well.
     //if not(termination_only) then make_program_infinite p ; make_program_infinite p_det
     let propertyMap = SetDictionary<CTL.CTL_Formula, (int*Formula.formula)>()
-    let is_ltl = ref false
+    let is_ltl = ref false           
     let is_past = ref false
     let historyBlocks = ref []
     let initBlocks = ref []            
